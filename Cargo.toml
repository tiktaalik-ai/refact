--- conflicted
+++ resolved
@@ -59,12 +59,6 @@
 rust-embed = "8.5.0"
 percent-encoding = "2.3"
 serde = { version = "1", features = ["rc", "derive"] }
-<<<<<<< HEAD
-=======
-serde_json = {version = "1", features = ["preserve_order"]}
-jsonschema = "0.28.3"
-serde_yaml = "0.9.31"
->>>>>>> e5b7d763
 serde_cbor = "0.11.2"
 serde_json = { version = "1", features = ["preserve_order"] }
 serde_yaml = "0.9.31"
@@ -103,47 +97,9 @@
 walkdir = "2.3"
 which = "7.0.1"
 zerocopy = "0.8.14"
+jsonschema = "0.28.3"
 
 # There you can use a local copy:
 mcp_client_rs = { git = "https://github.com/smallcloudai/mcp_client_rust.git" }
 #mcp_client_rs = { path = "../mcp_client_rust" }
 
-<<<<<<< HEAD
-=======
-async_once= "0.2.6"
-async-process = "2.0.1"
-diff = "0.1.13"
-itertools = "0.11.0"
-log = "0.4.20"
-md5 = "0.7"
-mockito = "0.28.0"
-notify = { version = "6.1.1", features = ["serde"] }
-parking_lot = { version = "0.12.1", features = ["serde"] }
-rusqlite = { version = "0.30.0", features = ["bundled"] }
-tempfile = "3.8.1"
-time = "0.3.20"            # "0.3.30" conflicts for some reason
-tokio-rusqlite = "0.5.0"
-tokio-util = { version = "0.7.12", features = ["compat"] }
-walkdir = "2.3"
-which = "5.0.0"
-strsim = "0.8.0"
-typetag = "0.2"
-dyn_partial_eq = "=0.1.2"
-rayon = "1.8.0"
-backtrace = "0.3.71"
-rand = "0.8.5"
-hashbrown = "0.14"
-shell-words = "1.1.0"
-sha2 = "0.10.8"
-glob = "0.3.1"
-base64 = "0.22.1"
-image = "0.25.2"
-headless_chrome = "1.0.15"
-nix = { version = "0.29.0", features = ["signal"] }
-resvg = "0.44.0"
-async-tar = "0.5.0"
-git2 = "0.19.0"
-process-wrap = { version = "8.0.2", features = ["tokio1"] }
-rust-embed = "8.5.0"
-once_cell = "1.20.1"
->>>>>>> e5b7d763
