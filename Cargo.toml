[profile.release]
strip = true
opt-level = "z"
lto = true

[package]
name = "refact-lsp"
<<<<<<< HEAD
version = "0.8.4"
=======
version = "0.9.3"
>>>>>>> 76fe7e91
edition = "2021"
build = "build.rs"
# See more keys and their definitions at https://doc.rust-lang.org/cargo/reference/manifest.html

[build-dependencies]
shadow-rs = "0.25.0"

[dependencies]
shadow-rs = { version = "0.25.0", features = [], default-features = false }
hyper = { version = "0.14", features = ["server", "stream"] }
reqwest = { version = "0.11", features = ["json", "stream"] }
tokio = { version = "1", features = ["fs", "io-std", "io-util", "macros", "rt-multi-thread", "signal", "process"] }
reqwest-eventsource = "0.4.0"
url = "2.4.1"
serde = { version = "1", features = ["rc", "derive"] }
serde_json = "1"
serde_yaml = "0.9.31"
tower = { version = "0.4", features = ["full"] }
tower-lsp = "0.20"
tower-http = { version = "0.4.0" }
tower-layer = "0.3.2"
tracing = "0.1"
tracing-appender = "0.2.3"
tracing-subscriber = { version = "0.3", features = ["env-filter", "json"] }
tokenizers = "0.13"
ropey = "1.6"
home = "0.5"
structopt = "0.3"
futures = "0.3"
futures-core = "0.3"
futures-util = "0.3"
async-stream = "0.3.5"
chrono = "0.4.31"
regex = "1.9.5"
async-trait = "0.1.73"
similar = "2.3.0"
axum = "0.6.20"
uuid = { version = "1", features = ["v4"] }
lazy_static = "1.4.0"
indexmap = {version = "1.9.1", features = ["serde-1"]}


regex-automata = { version = "0.1.10", features = ["transducer"] }
sorted-vec = "0.8.3"
tree-sitter = "0.22"
tree-sitter-cpp = "0.22"
#tree-sitter-c-sharp = "0.20"
tree-sitter-java = "0.21"
tree-sitter-javascript = "0.21"
#tree-sitter-kotlin = "0.3.1"
tree-sitter-python = "0.21"
tree-sitter-rust = "0.21"
tree-sitter-typescript = "0.21"

arrow = "47.0.0"
arrow-array = "47.0.0"
arrow-schema= "47.0.0"
async_once= "0.2.6"
async-process = "2.0.1"
itertools = "0.11.0"
lance = "=0.9.0"
lance-linalg = "=0.9.0"
lance-index = "=0.9.0"
log = "0.4.20"
md5 = "0.7"
mockito = "0.28.0"
notify = { version = "6.1.1", features = ["serde"] }
parking_lot = { version = "0.12.1", features = ["serde"] }
rusqlite = { version = "0.30.0", features = ["bundled"] }
tempfile = "3.8.1"
time = "0.3.30"
tokio-rusqlite = "0.5.0"
vectordb = "=0.4.0"
walkdir = "2.3"
which = "5.0.0"
strsim = "0.8.0"
typetag = "0.2"
dyn_partial_eq = "=0.1.2"
rayon = "1.8.0"
backtrace = "0.3.71"
rand = "0.8.5"
hashbrown = "0.14"<|MERGE_RESOLUTION|>--- conflicted
+++ resolved
@@ -5,11 +5,7 @@
 
 [package]
 name = "refact-lsp"
-<<<<<<< HEAD
-version = "0.8.4"
-=======
-version = "0.9.3"
->>>>>>> 76fe7e91
+version = "0.9.5"
 edition = "2021"
 build = "build.rs"
 # See more keys and their definitions at https://doc.rust-lang.org/cargo/reference/manifest.html
