--- conflicted
+++ resolved
@@ -107,8 +107,6 @@
     def models_db(self) -> Dict[str, Any]:
         return models_mini_db
 
-<<<<<<< HEAD
-=======
     def to_completion_model_record(self, model_name: str, model_info: Dict[str, Any]) -> Dict[str, Any]:
         return {
             "n_ctx": min(self.model_assignment["model_assign"].get(model_name, {}).get("n_ctx", model_info["T"]), model_info["T"]),
@@ -121,7 +119,6 @@
             "supports_scratchpads": model_info["supports_scratchpads"]["chat"],
         }
 
->>>>>>> cf72a083
     def _model_assign_to_groups(self, model_assign: Dict[str, Dict]) -> List[ModelGroup]:
         model_groups: List[ModelGroup] = []
         shared_group = ModelGroup()
