--- conflicted
+++ resolved
@@ -54,10 +54,6 @@
   const { submit, abort, retryFromIndex } = useSendChatRequest();
 
   const chatToolUse = useAppSelector(getSelectedToolUse);
-<<<<<<< HEAD
-  const compressionStop = useLastSentCompressionStop();
-=======
->>>>>>> cf72a083
   const threadNewChatSuggested = useAppSelector(selectThreadNewChatSuggested);
   const messages = useAppSelector(selectMessages);
   const capsForToolUse = useCapsForToolUse();
