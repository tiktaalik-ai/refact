--- conflicted
+++ resolved
@@ -1,9 +1,5 @@
 import React, { useCallback, useMemo } from "react";
-<<<<<<< HEAD
-import { Box, Flex, Text, Tooltip } from "@radix-ui/themes";
-=======
 import { Box, Checkbox, Flex, Text, Tooltip } from "@radix-ui/themes";
->>>>>>> 020eb319
 import {
   BookmarkFilledIcon,
   ChevronDownIcon,
@@ -28,15 +24,11 @@
   createFolderChecked,
   setCreateFolderChecked,
   dragHandle,
-<<<<<<< HEAD
-}: NodeRendererProps<T> & { updateTree: (newTree: T[]) => void }) => {
-=======
 }: NodeRendererProps<T> & {
   updateTree: (newTree: T[]) => void;
   createFolderChecked: boolean;
   setCreateFolderChecked: (state: boolean) => void;
 }) => {
->>>>>>> 020eb319
   const currentWorkspaceName =
     useAppSelector(selectConfig).currentWorkspaceName ?? "New Project";
 
@@ -141,8 +133,6 @@
       >
         {node.data.treenodeTitle}
       </Text>
-<<<<<<< HEAD
-=======
       {node.isSelected && currentWorkspaceName !== node.data.treenodeTitle && (
         <Flex align="center" gap="3">
           <Text
@@ -162,7 +152,6 @@
           />
         </Flex>
       )}
->>>>>>> 020eb319
       {isMatchingWorkspaceNameInIDE && (
         <Tooltip
           content={`Current IDE workspace "${currentWorkspaceName}" may be a good match for this group`}
