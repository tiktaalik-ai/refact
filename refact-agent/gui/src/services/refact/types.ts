import { LspChatMode } from "../../features/Chat";
import { Checkpoint } from "../../features/Checkpoints/types";
import { GetChatTitleActionPayload, GetChatTitleResponse, Usage } from "./chat";
import { MCPArgs, MCPEnvs } from "./integrations";

export type ChatRole =
  | "user"
  | "assistant"
  | "context_file"
  | "system"
  | "tool"
  | "diff"
  | "plain_text"
  | "cd_instruction";

export type ChatContextFile = {
  file_name: string;
  file_content: string;
  line1: number;
  line2: number;
  cursor?: number;
  usefulness?: number;
  usefullness?: number;
};

export type ToolCall = {
  function: {
    arguments: string; // stringed json
    name?: string; // will be present when it's new
  };
  index: number;
  type?: "function";
  id?: string;
  attached_files?: string[];
  subchat?: string;
};

export type ToolUsage = {
  functionName: string;
  amountOfCalls: number;
};

function isToolCall(call: unknown): call is ToolCall {
  if (!call) return false;
  if (typeof call !== "object") return false;
  if (!("function" in call)) return false;
  if (!("index" in call)) return false;
  return true;
}

export const validateToolCall = (toolCall: ToolCall) => {
  if (!isToolCall(toolCall)) return false;
  try {
    JSON.parse(toolCall.function.arguments);
    return true;
  } catch {
    return false;
  }
};

type ToolContent = string | MultiModalToolContent[];

export function isToolContent(json: unknown): json is ToolContent {
  if (!json) return false;
  if (typeof json === "string") return true;
  if (Array.isArray(json)) return json.every(isMultiModalToolContent);
  return false;
}
export interface BaseToolResult {
  tool_call_id: string;
  finish_reason?: string; // "call_failed" | "call_worked";
  content: ToolContent;
  compression_strength?: CompressionStrength;
  tool_failed?: boolean;
}

export interface SingleModelToolResult extends BaseToolResult {
  content: string;
}
export interface MultiModalToolResult extends BaseToolResult {
  content: MultiModalToolContent[];
}

export type ToolResult = SingleModelToolResult | MultiModalToolResult;

export type MultiModalToolContent = {
  m_type: string; // "image/*" | "text" ... maybe narrow this?
  m_content: string; // base64 if image,
};

export function isMultiModalToolContent(
  content: unknown,
): content is MultiModalToolContent {
  if (!content) return false;
  if (typeof content !== "object") return false;
  if (!("m_type" in content)) return false;
  if (typeof content.m_type !== "string") return false;
  if (!("m_content" in content)) return false;
  if (typeof content.m_content !== "string") return false;
  return true;
}

export function isMultiModalToolContentArray(content: ToolContent) {
  if (!Array.isArray(content)) return false;
  return content.every(isMultiModalToolContent);
}

export function isMultiModalToolResult(
  toolResult: ToolResult,
): toolResult is MultiModalToolResult {
  return isMultiModalToolContentArray(toolResult.content);
}

export function isSingleModelToolResult(toolResult: ToolResult) {
  return typeof toolResult.content === "string";
}

interface BaseMessage {
  role: ChatRole;
  content:
    | string
    | ChatContextFile[]
    | ToolResult
    | DiffChunk[]
    | null
    | (UserMessageContentWithImage | ProcessedUserMessageContentWithImages)[];
}

export interface ChatContextFileMessage extends BaseMessage {
  role: "context_file";
  content: ChatContextFile[];
}

export type UserImage = {
  type: "image_url";
  image_url: { url: string };
};

export type UserMessageContentWithImage =
  | {
      type: "text";
      text: string;
    }
  | UserImage;
export interface UserMessage extends BaseMessage {
  role: "user";
  content:
    | string
    | (UserMessageContentWithImage | ProcessedUserMessageContentWithImages)[];
  checkpoints?: Checkpoint[];
  compression_strength?: CompressionStrength;
}

export type ProcessedUserMessageContentWithImages = {
  m_type: string;
  m_content: string;
};
export interface AssistantMessage extends BaseMessage, CostInfo {
  role: "assistant";
  content: string | null;
  reasoning_content?: string | null; // NOTE: only for internal UI usage, don't send it back
  tool_calls?: ToolCall[] | null;
  thinking_blocks?: ThinkingBlock[] | null;
  finish_reason?: "stop" | "length" | "abort" | "tool_calls" | null;
  usage?: Usage | null;
}

export interface ToolCallMessage extends AssistantMessage {
  tool_calls: ToolCall[];
}

export interface SystemMessage extends BaseMessage {
  role: "system";
  content: string;
}

export interface ToolMessage extends BaseMessage {
  role: "tool";
  content: ToolResult;
}

// TODO: There maybe sub-types for this
export type DiffChunk = {
  file_name: string;
  file_action: string;
  line1: number;
  line2: number;
  lines_remove: string;
  lines_add: string;
  file_name_rename?: string | null;
  application_details?: string;
  // apply?: boolean;
  // chunk_id?: number;
};

export function isDiffChunk(json: unknown) {
  if (!json) {
    return false;
  }
  if (typeof json !== "object") {
    return false;
  }
  if (!("file_name" in json) || typeof json.file_name !== "string") {
    return false;
  }
  if (!("file_action" in json) || typeof json.file_action !== "string") {
    return false;
  }
  if (!("line1" in json) || typeof json.line1 !== "number") {
    return false;
  }
  if (!("line2" in json) || typeof json.line2 !== "number") {
    return false;
  }
  if (!("lines_remove" in json) || typeof json.lines_remove !== "string") {
    return false;
  }
  if (!("lines_add" in json) || typeof json.lines_add !== "string") {
    return false;
  }
  return true;
}
export interface DiffMessage extends BaseMessage {
  role: "diff";
  content: DiffChunk[];
  tool_call_id: string;
}

export function isUserMessage(message: ChatMessage): message is UserMessage {
  return message.role === "user";
}

export interface PlainTextMessage extends BaseMessage {
  role: "plain_text";
  content: string;
}

export interface CDInstructionMessage extends BaseMessage {
  role: "cd_instruction";
  content: string;
}

export type ChatMessage =
  | UserMessage
  | AssistantMessage
  | ChatContextFileMessage
  | SystemMessage
  | ToolMessage
  | DiffMessage
  | PlainTextMessage
  | CDInstructionMessage;

export type ChatMessages = ChatMessage[];

export type ChatMeta = {
  current_config_file?: string | undefined;
  chat_id?: string | undefined;
  request_attempt_id?: string | undefined;
  chat_mode: LspChatMode;
};

export function isChatContextFileMessage(
  message: ChatMessage,
): message is ChatContextFileMessage {
  return message.role === "context_file";
}

export function isAssistantMessage(
  message: ChatMessage,
): message is AssistantMessage {
  return message.role === "assistant";
}

export function isToolMessage(message: ChatMessage): message is ToolMessage {
  return message.role === "tool";
}

export function isDiffMessage(message: ChatMessage): message is DiffMessage {
  return message.role === "diff";
}

export function isSystemMessage(
  message: ChatMessage,
): message is SystemMessage {
  return message.role === "system";
}

export function isToolCallMessage(
  message: ChatMessage,
): message is ToolCallMessage {
  if (!isAssistantMessage(message)) return false;
  const tool_calls = message.tool_calls;
  if (!tool_calls) return false;
  // TODO: check browser support of every
  return tool_calls.every(isToolCall);
}

export function isPlainTextMessage(
  message: ChatMessage,
): message is PlainTextMessage {
  return message.role === "plain_text";
}

export function isCDInstructionMessage(
  message: ChatMessage,
): message is CDInstructionMessage {
  return message.role === "cd_instruction";
}

interface BaseDelta {
  role?: ChatRole | null;
  // TODO: what are these felids for
  // provider_specific_fields?: null;
  // refusal?: null;
  // function_call?: null;
  // audio?: null;
}

interface AssistantDelta extends BaseDelta {
  role?: "assistant" | null;
  content?: string | null; // might be undefined, will be null if tool_calls
  reasoning_content?: string | null; // NOTE: only for internal UI usage, don't send it back
  tool_calls?: ToolCall[] | null;
  thinking_blocks?: ThinkingBlock[] | null;
}

export function isAssistantDelta(delta: unknown): delta is AssistantDelta {
  if (!delta) return false;
  if (typeof delta !== "object") return false;
  if ("role" in delta) {
    if (delta.role === null) return true;
    if (delta.role !== "assistant") return false;
  }
  if (!("content" in delta)) return false;
  if ("reasoning_content" in delta) {
    // reasoning_content is optional, but if present, must be a string
    if (
      delta.reasoning_content !== null &&
      typeof delta.reasoning_content !== "string"
    )
      return false;
  }
  if (typeof delta.content !== "string") return false;
  return true;
}
interface ChatContextFileDelta extends BaseDelta {
  role: "context_file";
  content: ChatContextFile[];
}

export function isChatContextFileDelta(
  delta: unknown,
): delta is ChatContextFileDelta {
  if (!delta) return false;
  if (typeof delta !== "object") return false;
  if (!("role" in delta)) return false;
  return delta.role === "context_file";
}

interface ToolCallDelta extends BaseDelta {
  tool_calls: ToolCall[];
}

export function isToolCallDelta(delta: unknown): delta is ToolCallDelta {
  if (!delta) return false;
  if (typeof delta !== "object") return false;
  if (!("tool_calls" in delta)) return false;
  if (delta.tool_calls === null) return false;
  return Array.isArray(delta.tool_calls);
}

export type ThinkingBlock = {
  type?: "thinking";
  thinking: null | string;
  signature: null | string;
};

interface ThinkingBlocksDelta extends BaseDelta {
  thinking_blocks?: ThinkingBlock[];
  reasoning_content?: string | null; // NOTE: only for internal UI usage, don't send it back
}

export function isThinkingBlocksDelta(
  delta: unknown,
): delta is ThinkingBlocksDelta {
  if (!delta) return false;
  if (typeof delta !== "object") return false;
  if ("reasoning_content" in delta) {
    // reasoning_content is optional, but if present, must be a string
    if (
      delta.reasoning_content !== null &&
      typeof delta.reasoning_content !== "string"
    )
      return false;
  }
  if ("thinking_blocks" in delta) {
    if (delta.thinking_blocks === null) return false;
    return Array.isArray(delta.thinking_blocks);
  }
  return false;
}

type Delta =
  | ThinkingBlocksDelta
  | AssistantDelta
  | ChatContextFileDelta
  | ToolCallDelta
  | BaseDelta;

export type ChatChoice = {
  delta: Delta;
  finish_reason?: "stop" | "length" | "abort" | "tool_calls" | null;
  index: number;
  // TODO: what's this for?
  // logprobs?: null;
};

export type ChatUserMessageResponse =
  | {
      id: string;
      role: "user" | "context_file" | "context_memory";
      content: string;
      checkpoints?: Checkpoint[];
      compression_strength?: CompressionStrength;
    }
  | {
      id: string;
      role: "user";
      content:
        | string
        | (
            | UserMessageContentWithImage
            | ProcessedUserMessageContentWithImages
          )[];
      checkpoints?: Checkpoint[];
      compression_strength?: CompressionStrength;
    };

export type ToolResponse = {
  id: string;
  role: "tool";
  tool_failed?: boolean;
} & ToolResult;

export function isChatUserMessageResponse(
  json: unknown,
): json is ChatUserMessageResponse {
  if (!json) return false;
  if (typeof json !== "object") return false;
  if (!("id" in json)) return false;
  if (!("content" in json)) return false;
  if (!("role" in json)) return false;
  return (
    json.role === "user" ||
    json.role === "context_file" ||
    json.role === "context_memory"
  );
}

export type UserMessageResponse = ChatUserMessageResponse & {
  role: "user";
};

export function isChatGetTitleResponse(
  json: unknown,
): json is GetChatTitleResponse {
  if (!json || typeof json !== "object") return false;

  const requiredKeys = [
    "id",
    "choices",
    // "metering_balance", // not in BYOK
    "model",
    "object",
    "system_fingerprint",
    "usage",
    "created",
    "deterministic_messages",
  ];

  return requiredKeys.every((key) => key in json);
}

export function isChatGetTitleActionPayload(
  json: unknown,
): json is GetChatTitleActionPayload {
  if (!json || typeof json !== "object") return false;

  const requiredKeys = ["title", "chatId"];

  return requiredKeys.every((key) => key in json);
}

export function isUserResponse(json: unknown): json is UserMessageResponse {
  if (!isChatUserMessageResponse(json)) return false;
  return json.role === "user";
}

export type ContextFileResponse = ChatUserMessageResponse & {
  role: "context_file";
};

export function isContextFileResponse(
  json: unknown,
): json is ContextFileResponse {
  if (!isChatUserMessageResponse(json)) return false;
  return json.role === "context_file";
}

export type SubchatContextFileResponse = {
  content: string;
  role: "context_file";
};

export function isSubchatContextFileResponse(
  json: unknown,
): json is SubchatContextFileResponse {
  if (!json) return false;
  if (typeof json !== "object") return false;
  if (!("content" in json)) return false;
  if (!("role" in json)) return false;
  return json.role === "context_file";
}

export type ContextMemoryResponse = ChatUserMessageResponse & {
  role: "context_memory";
};

export function isContextMemoryResponse(
  json: unknown,
): json is ContextMemoryResponse {
  if (!isChatUserMessageResponse(json)) return false;
  return json.role === "context_memory";
}

export function isToolResponse(json: unknown): json is ToolResponse {
  if (!json) return false;
  if (typeof json !== "object") return false;
  // if (!("id" in json)) return false;
  if (!("content" in json)) return false;
  if (!("role" in json)) return false;
  if (!("tool_call_id" in json)) return false;
  if (!("tool_failed" in json)) return false;
  return json.role === "tool";
}

// TODO: isThinkingBlocksResponse

export type DiffResponse = {
  role: "diff";
  content: string;
  tool_call_id: string;
};

export function isDiffResponse(json: unknown): json is DiffResponse {
  if (!json) return false;
  if (typeof json !== "object") return false;
  if (!("content" in json)) return false;
  if (!("role" in json)) return false;
  return json.role === "diff";
}
export interface PlainTextResponse {
  role: "plain_text";
  content: string;
  tool_call_id: string;
  tool_calls?: ToolCall[];
}

export function isPlainTextResponse(json: unknown): json is PlainTextResponse {
  if (!json) return false;
  if (typeof json !== "object") return false;
  if (!("role" in json)) return false;
  return json.role === "plain_text";
}

export type SubchatResponse = {
  add_message: ChatResponse;
  subchat_id: string;
  tool_call_id: string;
};

export function isSubchatResponse(json: unknown): json is SubchatResponse {
  if (!json) return false;
  if (typeof json !== "object") return false;
  if (!("add_message" in json)) return false;
  if (!("subchat_id" in json)) return false;
  if (!("tool_call_id" in json)) return false;
  return true;
}

export function isSystemResponse(json: unknown): json is SystemMessage {
  if (!json) return false;
  if (typeof json !== "object") return false;
  if (!("role" in json)) return false;
  return json.role === "system";
}

export function isCDInstructionResponse(
  json: unknown,
): json is CDInstructionMessage {
  if (!json) return false;
  if (typeof json !== "object") return false;
  if (!("role" in json)) return false;
  return json.role === "cd_instruction";
}

type CostInfo = {
  metering_prompt_tokens_n?: number;
  metering_generated_tokens_n?: number;
  metering_cache_creation_tokens_n?: number;
  metering_cache_read_tokens_n?: number;

  metering_balance?: number;

  metering_coins_prompt?: number;
  metering_coins_generated?: number;
  metering_coins_cache_creation?: number;
  metering_coins_cache_read?: number;
};

type ChatResponseChoice = {
  choices: ChatChoice[];
  created: number;
  model: string;
  id?: string;
  usage?: Usage | null;
  refact_agent_request_available?: null | number;
  refact_agent_max_request_num?: number;
} & CostInfo;

export function isChatResponseChoice(
  res: ChatResponse,
): res is ChatResponseChoice {
  if (!("choices" in res)) return false;
  return true;
}

// TODO: type checks for this.
export type CompressionStrength = "absent" | "low" | "medium" | "high";
export type ChatResponse =
  | ChatResponseChoice
  | ChatUserMessageResponse
  | ToolResponse
  | PlainTextResponse;

export function areAllFieldsBoolean(
  json: unknown,
): json is Record<string, boolean> {
  return (
    typeof json === "object" &&
    json !== null &&
    Object.values(json).every((value) => typeof value === "boolean")
  );
}

export type MemoRecord = {
  memid: string;
  thevec?: number[]; // are options nullable?
  distance?: number;
  m_type: string;
  m_goal: string;
  m_project: string;
  m_payload: string;
  m_origin: string;
  // mstat_correct: bigint,
  // mstat_relevant: bigint,
  mstat_correct: number;
  mstat_relevant: number;
  mstat_times_used: number;
};
export function isMemoRecord(obj: unknown): obj is MemoRecord {
  if (!obj) return false;
  if (typeof obj !== "object") return false;
  if (!("memid" in obj) || typeof obj.memid !== "string") return false;
  // TODO: other checks
  return true;
}

export type VecDbStatus = {
  files_unprocessed: number;
  files_total: number; // only valid for status bar in the UI, resets to 0 when done
  requests_made_since_start: number;
  vectors_made_since_start: number;
  db_size: number;
  db_cache_size: number;
  state: "starting" | "parsing" | "done" | "cooldown";
  queue_additions: boolean;
  vecdb_max_files_hit: boolean;
  vecdb_errors: Record<string, number>;
};

export function isVecDbStatus(obj: unknown): obj is VecDbStatus {
  if (!obj) return false;
  if (typeof obj !== "object") return false;
  if (
    !("files_unprocessed" in obj) ||
    typeof obj.files_unprocessed !== "number"
  ) {
    return false;
  }
  if (!("files_total" in obj) || typeof obj.files_total !== "number") {
    return false;
  }
  if (
    !("requests_made_since_start" in obj) ||
    typeof obj.requests_made_since_start !== "number"
  ) {
    return false;
  }
  if (
    !("vectors_made_since_start" in obj) ||
    typeof obj.vectors_made_since_start !== "number"
  ) {
    return false;
  }
  if (!("db_size" in obj) || typeof obj.db_size !== "number") {
    return false;
  }
  if (!("db_cache_size" in obj) || typeof obj.db_cache_size !== "number") {
    return false;
  }

  if (!("state" in obj) || typeof obj.state !== "string") {
    return false;
  }
  if (!("queue_additions" in obj) || typeof obj.queue_additions !== "boolean") {
    return false;
  }
  if (
    !("vecdb_max_files_hit" in obj) ||
    typeof obj.vecdb_max_files_hit !== "boolean"
  ) {
    return false;
  }
  if (!("vecdb_errors" in obj) || typeof obj.vecdb_errors !== "object") {
    return false;
  }

  return true;
}
export function isMCPArgumentsArray(json: unknown): json is MCPArgs {
  if (!json) return false;
  if (typeof json !== "object") return false;
  if (!Array.isArray(json)) return false;
  if (!json.every((arg) => typeof arg === "string")) return false;
  return true;
}

export function isMCPEnvironmentsDict(json: unknown): json is MCPEnvs {
  if (!json) return false;
  if (typeof json !== "object") return false;
  if (Array.isArray(json)) return false;

  return Object.values(json).every((value) => typeof value === "string");
}

<<<<<<< HEAD
export function isDictionary(json: unknown): json is Record<string, string> {
  if (!json) return false;
  if (typeof json !== "object") return false;
  if (Array.isArray(json)) return false;

  return Object.values(json).every((value) => typeof value === "string");
=======
export type SuccessResponse = { success: true };

export function isSuccess(data: unknown): data is SuccessResponse {
  return (
    typeof data === "object" &&
    data !== null &&
    "success" in data &&
    typeof data.success === "boolean" &&
    data.success
  );
>>>>>>> c7d23590
}<|MERGE_RESOLUTION|>--- conflicted
+++ resolved
@@ -754,14 +754,14 @@
   return Object.values(json).every((value) => typeof value === "string");
 }
 
-<<<<<<< HEAD
 export function isDictionary(json: unknown): json is Record<string, string> {
   if (!json) return false;
   if (typeof json !== "object") return false;
   if (Array.isArray(json)) return false;
 
   return Object.values(json).every((value) => typeof value === "string");
-=======
+}
+
 export type SuccessResponse = { success: true };
 
 export function isSuccess(data: unknown): data is SuccessResponse {
@@ -772,5 +772,4 @@
     typeof data.success === "boolean" &&
     data.success
   );
->>>>>>> c7d23590
 }