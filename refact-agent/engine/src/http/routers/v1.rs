use axum::Router;
use axum::routing::{get, post, delete};
use tower_http::cors::CorsLayer;

use crate::http::utils::telemetry_middleware;
use crate::http::routers::v1::code_completion::{handle_v1_code_completion_web, handle_v1_code_completion_prompt};
use crate::http::routers::v1::code_lens::handle_v1_code_lens;
use crate::http::routers::v1::ast::{handle_v1_ast_file_dump, handle_v1_ast_file_symbols, handle_v1_ast_status};
use crate::http::routers::v1::at_commands::{handle_v1_command_completion, handle_v1_command_preview, handle_v1_at_command_execute};
use crate::http::routers::v1::at_tools::{handle_v1_tools, handle_v1_tools_check_if_confirmation_needed, handle_v1_tools_execute};
use crate::http::routers::v1::caps::handle_v1_caps;
use crate::http::routers::v1::caps::handle_v1_ping;
use crate::http::routers::v1::chat::{handle_v1_chat, handle_v1_chat_completions};
use crate::http::routers::v1::chat_based_handlers::{handle_v1_commit_message_from_diff, handle_v1_trajectory_compress};
use crate::http::routers::v1::chat_based_handlers::handle_v1_trajectory_save;
use crate::http::routers::v1::dashboard::get_dashboard_plots;
use crate::http::routers::v1::docker::{handle_v1_docker_container_action, handle_v1_docker_container_list};
use crate::http::routers::v1::git::{handle_v1_git_commit, handle_v1_checkpoints_preview, handle_v1_checkpoints_restore};
use crate::http::routers::v1::graceful_shutdown::handle_v1_graceful_shutdown;
use crate::http::routers::v1::snippet_accepted::handle_v1_snippet_accepted;
use crate::http::routers::v1::telemetry_network::handle_v1_telemetry_network;
use crate::http::routers::v1::telemetry_chat::handle_v1_telemetry_chat;
use crate::http::routers::v1::links::handle_v1_links;
use crate::http::routers::v1::lsp_like_handlers::{handle_v1_lsp_did_change, handle_v1_lsp_add_folder, handle_v1_lsp_initialize, handle_v1_lsp_remove_folder, handle_v1_set_active_document};
use crate::http::routers::v1::status::handle_v1_rag_status;
use crate::http::routers::v1::customization::handle_v1_customization;
use crate::http::routers::v1::customization::handle_v1_config_path;
use crate::http::routers::v1::gui_help_handlers::handle_v1_fullpath;
use crate::http::routers::v1::subchat::{handle_v1_subchat, handle_v1_subchat_single};
use crate::http::routers::v1::sync_files::handle_v1_sync_files_extract_tar;
use crate::http::routers::v1::system_prompt::handle_v1_prepend_system_prompt_and_maybe_more_initial_messages;
use crate::http::routers::v1::providers::{handle_v1_providers, handle_v1_provider_templates,
    handle_v1_get_model, handle_v1_get_provider, handle_v1_models, handle_v1_post_model, handle_v1_post_provider,
    handle_v1_delete_model, handle_v1_delete_provider, handle_v1_model_default, handle_v1_completion_model_families};

#[cfg(feature = "vecdb")]
use crate::http::routers::v1::vecdb::{handle_v1_vecdb_search, handle_v1_vecdb_status};
#[cfg(feature="vecdb")]
use crate::http::routers::v1::handlers_memdb::{handle_mem_add, handle_mem_erase, handle_mem_update_used, handle_mem_block_until_vectorized};
use crate::http::routers::v1::v1_integrations::{handle_v1_integration_get, handle_v1_integration_icon, handle_v1_integration_save, handle_v1_integration_delete, handle_v1_integrations, handle_v1_integrations_filtered, handle_v1_integrations_mcp_logs};
use crate::agent_db::db_cthread::{handle_db_v1_cthread_update, handle_db_v1_cthreads_sub};
use crate::agent_db::db_cmessage::{handle_db_v1_cmessages_update, handle_db_v1_cmessages_sub};
use crate::agent_db::db_chore::{handle_db_v1_chore_update, handle_db_v1_chore_event_update, handle_db_v1_chores_sub};
use crate::http::routers::v1::file_edit_tools::handle_v1_file_edit_tool_dry_run;
use crate::http::routers::v1::handlers_memdb::{handle_mem_sub, handle_mem_upd};

mod ast;
pub mod at_commands;
pub mod at_tools;
pub mod caps;
pub mod chat;
pub mod chat_based_handlers;
pub mod code_completion;
pub mod code_lens;
pub mod customization;
mod dashboard;
mod docker;
mod git;
pub mod graceful_shutdown;
mod gui_help_handlers;
pub mod links;
pub mod lsp_like_handlers;
pub mod snippet_accepted;
<<<<<<< HEAD
pub(crate) mod status;
=======
pub mod status;
>>>>>>> 6fa73866
mod subchat;
pub mod sync_files;
pub mod system_prompt;
pub mod telemetry_chat;
pub mod telemetry_network;
pub mod providers;

mod file_edit_tools;
#[cfg(feature = "vecdb")]
pub mod handlers_memdb;
mod v1_integrations;
#[cfg(feature = "vecdb")]
pub mod vecdb;

pub fn make_v1_router() -> Router {
    let builder = Router::new()
        .route("/ping", get(handle_v1_ping))
        .route("/graceful-shutdown", get(handle_v1_graceful_shutdown))

        .route("/code-completion", post(handle_v1_code_completion_web))
        .route("/code-lens", post(handle_v1_code_lens))

        .route("/chat", post(handle_v1_chat))
        .route("/chat/completions", post(handle_v1_chat_completions))  // standard

        .route("/telemetry-network", post(handle_v1_telemetry_network))
        .route("/telemetry-chat", post(handle_v1_telemetry_chat))
        .route("/snippet-accepted", post(handle_v1_snippet_accepted))

        .route("/caps", get(handle_v1_caps))

        .route("/tools", get(handle_v1_tools))
        .route("/tools-check-if-confirmation-needed", post(handle_v1_tools_check_if_confirmation_needed))
        .route("/tools-execute", post(handle_v1_tools_execute)) // because it works remotely

        .route("/lsp-initialize", post(handle_v1_lsp_initialize))
        .route("/lsp-did-changed", post(handle_v1_lsp_did_change))
        .route("/lsp-add-folder", post(handle_v1_lsp_add_folder))
        .route("/lsp-remove-folder", post(handle_v1_lsp_remove_folder))
        .route("/lsp-set-active-document", post(handle_v1_set_active_document))

        .route("/ast-file-symbols", post(handle_v1_ast_file_symbols))
        .route("/ast-file-dump", post(handle_v1_ast_file_dump))
        .route("/ast-status", get(handle_v1_ast_status))

        .route("/rag-status", get(handle_v1_rag_status))
        .route("/config-path", get(handle_v1_config_path))

        .route("/customization", get(handle_v1_customization))

        .route("/sync-files-extract-tar", post(handle_v1_sync_files_extract_tar))

        .route("/git-commit", post(handle_v1_git_commit))

        .route("/prepend-system-prompt-and-maybe-more-initial-messages",
            post(handle_v1_prepend_system_prompt_and_maybe_more_initial_messages)) // because it works remotely

        .route("/at-command-completion", post(handle_v1_command_completion))
        .route("/at-command-preview", post(handle_v1_command_preview))
        .route("/at-command-execute", post(handle_v1_at_command_execute)) // because it works remotely

        .route("/fullpath", post(handle_v1_fullpath))

        .route("/integrations", get(handle_v1_integrations))
        .route("/integrations-filtered/:integr_name", get(handle_v1_integrations_filtered))
        .route("/integration-get", post(handle_v1_integration_get))
        .route("/integration-save", post(handle_v1_integration_save))
        .route("/integration-delete", delete(handle_v1_integration_delete))
        .route("/integration-icon/:icon_name", get(handle_v1_integration_icon))
        .route("/integrations-mcp-logs", post(handle_v1_integrations_mcp_logs))

        .route("/docker-container-list", post(handle_v1_docker_container_list))
        .route("/docker-container-action", post(handle_v1_docker_container_action))

        .route("/checkpoints-preview", post(handle_v1_checkpoints_preview))
        .route("/checkpoints-restore", post(handle_v1_checkpoints_restore))

        .route("/links", post(handle_v1_links))

        .route("/file_edit_tool_dry_run", post(handle_v1_file_edit_tool_dry_run))
        
        .route("/providers", get(handle_v1_providers))
        .route("/provider-templates", get(handle_v1_provider_templates))
        .route("/provider", get(handle_v1_get_provider))
        .route("/provider", post(handle_v1_post_provider))
        .route("/provider", delete(handle_v1_delete_provider))
        .route("/models", get(handle_v1_models))
        .route("/model", get(handle_v1_get_model))
        .route("/model", post(handle_v1_post_model))
        .route("/model", delete(handle_v1_delete_model))
        .route("/model-defaults", get(handle_v1_model_default))
        .route("/completion-model-families", get(handle_v1_completion_model_families))

        // experimental
        .route("/get-dashboard-plots", get(get_dashboard_plots))

        .route("/code-completion-prompt", post(handle_v1_code_completion_prompt))
        .route("/commit-message-from-diff", post(handle_v1_commit_message_from_diff))

        // to remove
        .route("/subchat", post(handle_v1_subchat))
        .route("/subchat-single", post(handle_v1_subchat_single))
        ;

    #[cfg(feature = "vecdb")]
    let builder = builder
        .route("/vdb-search", post(handle_v1_vecdb_search))
        .route("/vdb-status", get(handle_v1_vecdb_status))
        .route("/mem-add", post(handle_mem_add))
        .route("/mem-erase", post(handle_mem_erase))
        .route("/mem-upd", post(handle_mem_upd))
        .route("/mem-update-used", post(handle_mem_update_used))
        .route("/mem-block-until-vectorized", get(handle_mem_block_until_vectorized))
        .route("/mem-sub", post(handle_mem_sub))
        .route("/trajectory-save", post(handle_v1_trajectory_save))
        .route("/trajectory-compress", post(handle_v1_trajectory_compress))
        ;

    builder
        .layer(axum::middleware::from_fn(telemetry_middleware))
        .layer(CorsLayer::very_permissive())
}

pub fn make_db_v1_router() -> Router {
    let builder = Router::new()
        .route("/cthreads-sub", post(handle_db_v1_cthreads_sub))
        .route("/cthread-update", post(handle_db_v1_cthread_update))
        .route("/cmessages-sub", post(handle_db_v1_cmessages_sub))
        .route("/cmessages-update", post(handle_db_v1_cmessages_update))
        .route("/chores-sub", post(handle_db_v1_chores_sub))
        .route("/chore-update", post(handle_db_v1_chore_update))
        .route("/chore-event-update", post(handle_db_v1_chore_event_update));
    builder
        .layer(axum::middleware::from_fn(telemetry_middleware))
        .layer(CorsLayer::very_permissive())
}<|MERGE_RESOLUTION|>--- conflicted
+++ resolved
@@ -61,11 +61,7 @@
 pub mod links;
 pub mod lsp_like_handlers;
 pub mod snippet_accepted;
-<<<<<<< HEAD
-pub(crate) mod status;
-=======
 pub mod status;
->>>>>>> 6fa73866
 mod subchat;
 pub mod sync_files;
 pub mod system_prompt;
