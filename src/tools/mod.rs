--- conflicted
+++ resolved
@@ -8,10 +8,6 @@
 mod tool_tree;
 mod tool_relevant_files;
 mod tool_cat;
-<<<<<<< HEAD
-mod tool_locate_search;
-pub mod tool_patch;
-=======
 
 #[cfg(feature="vecdb")]
 mod tool_search;
@@ -19,4 +15,4 @@
 mod tool_knowledge;
 #[cfg(feature="vecdb")]
 mod tool_locate_search;
->>>>>>> 9923f5df
+pub mod tool_patch;