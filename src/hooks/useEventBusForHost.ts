import { useEffect, useRef } from "react";
import {
  sendChat,
  getCaps,
  getAtCommandCompletion,
  getAtCommandPreview,
  isDetailMessage,
} from "../services/refact";
import { useChatHistory } from "./useChatHistory";
import {
  EVENT_NAMES_TO_CHAT,
  EVENT_NAMES_TO_STATISTIC,
  ChatThread,
  isQuestionFromChat,
  isSaveChatFromChat,
  isRequestCapsFromChat,
  isStopStreamingFromChat,
<<<<<<< HEAD
  isRequestForFileFromChat,
  isRequestDataForStatistic,
=======
  isRequestAtCommandCompletion,
  ReceiveAtCommandCompletion,
  ReceiveAtCommandPreview,
>>>>>>> c159fa7b
} from "../events";
import { useConfig } from "../contexts/config-context";
import { getStatisticData } from "../services/refact";

export function useEventBusForHost() {
  const { lspUrl } = useConfig();
  const { saveChat } = useChatHistory();
  // this needs to be a ref because it is mutated in a useEffect
  const controller = useRef(new AbortController());

  useEffect(() => {
    const listener = (event: MessageEvent) => {
      if (event.source !== window) {
        return;
      }

      // console.log(event.data);

      if (isStopStreamingFromChat(event.data)) {
        controller.current.abort();
        controller.current = new AbortController();
        return;
      }

      if (isQuestionFromChat(event.data)) {
        const payload = event.data.payload;

        saveChat({
          id: payload.id,
          title: payload.title ?? "",
          messages: payload.messages,
          model: payload.model,
        });

        handleSend(event.data.payload, controller.current, lspUrl);
        return;
      }

      if (isSaveChatFromChat(event.data)) {
        const chat = event.data.payload;
        saveChat(chat);
      }

      if (isRequestCapsFromChat(event.data)) {
        const chat_id = event.data.payload.id;
        getCaps(lspUrl)
          .then((caps) => {
            window.postMessage({
              type: EVENT_NAMES_TO_CHAT.RECEIVE_CAPS,
              payload: {
                id: chat_id,
                caps,
              },
            });
          })
          .catch((error: Error) => {
            window.postMessage({
              type: EVENT_NAMES_TO_CHAT.RECEIVE_CAPS_ERROR,
              payload: {
                id: chat_id,
                message: error.message,
              },
            });
          });
      }

      if (isRequestAtCommandCompletion(event.data)) {
        const { id, query, cursor, number, trigger } = event.data.payload;
        // getAtCommandCompletion(query, cursor, number, lspUrl)
        const triggerOrQuery = trigger ?? query;
        const position = trigger ? trigger.length : cursor;
        getAtCommandCompletion(triggerOrQuery, position, number, lspUrl)
          .then((res) => {
            if (isDetailMessage(res)) return;
            const message: ReceiveAtCommandCompletion = {
              type: EVENT_NAMES_TO_CHAT.RECEIVE_AT_COMMAND_COMPLETION,
              payload: { id, ...res },
            };

            window.postMessage(message, "*");
          })
          .catch((error) => {
            // eslint-disable-next-line no-console
            console.error(error);
          });

        getAtCommandPreview(query, lspUrl)
          .then((res) => {
            if (isDetailMessage(res)) return;
            const message: ReceiveAtCommandPreview = {
              type: EVENT_NAMES_TO_CHAT.RECEIVE_AT_COMMAND_PREVIEW,
              payload: { id, preview: res },
            };
            window.postMessage(message, "*");
          })
          .catch((error) => {
            // eslint-disable-next-line no-console
            console.error(error);
          });
      }

      if (isRequestDataForStatistic(event.data)) {
        getStatisticData(lspUrl)
          .then((data) => {
            window.postMessage({
              type: EVENT_NAMES_TO_STATISTIC.RECEIVE_STATISTIC_DATA,
              payload: data,
            });
          })
          .catch((error: Error) => {
            window.postMessage({
              type: EVENT_NAMES_TO_STATISTIC.RECEIVE_STATISTIC_DATA_ERROR,
              payload: {
                message: error.message,
              },
            });
          });
      }
    };

    window.addEventListener("message", listener);

    return () => {
      window.removeEventListener("message", listener);
    };
  }, [saveChat, lspUrl]);
}

function handleSend(
  chat: ChatThread,
  controller: AbortController,
  lspUrl?: string,
) {
  sendChat(chat.messages, chat.model, controller, lspUrl)
    .then((response) => {
      if (!response.ok) {
        return Promise.reject(new Error(response.statusText));
      }
      const decoder = new TextDecoder();
      const reader = response.body?.getReader();
      if (!reader) return;

      return reader.read().then(function pump({ done, value }): Promise<void> {
        if (done) {
          // Do something with last chunk of data then exit reader
          return Promise.resolve();
        }
        if (controller.signal.aborted) {
          return Promise.resolve();
        }

        const streamAsString = decoder.decode(value);

        const deltas = streamAsString
          .split("\n\n")
          .filter((str) => str.length > 0);
        if (deltas.length === 0) return Promise.resolve();

        for (const delta of deltas) {
          if (!delta.startsWith("data: ")) {
            // eslint-disable-next-line no-console
            console.log("Unexpected data in streaming buf: " + delta);
            continue;
          }

          const maybeJsonString = delta.substring(6);
          if (maybeJsonString === "[DONE]") {
            window.postMessage(
              {
                type: EVENT_NAMES_TO_CHAT.DONE_STREAMING,
                payload: { id: chat.id },
              },
              "*",
            );
            return Promise.resolve(); // handle finish
          }

          if (maybeJsonString === "[ERROR]") {
            // TODO safely parse json
            const errorJson = JSON.parse(maybeJsonString) as Record<
              string,
              unknown
            >;
            const errorMessage =
              typeof errorJson.detail === "string"
                ? errorJson.detail
                : "error from lsp";
            const error = new Error(errorMessage);

            return Promise.reject(error); // handle error
          }
          // figure out how to safely parseJson

          const json = JSON.parse(maybeJsonString) as Record<string, unknown>;

          if ("detail" in json) {
            const errorMessage: string =
              typeof json.detail === "string" ? json.detail : "error from lsp";
            const error = new Error(errorMessage);
            return Promise.reject(error);
          }
          window.postMessage(
            {
              type: EVENT_NAMES_TO_CHAT.CHAT_RESPONSE,
              payload: {
                id: chat.id,
                ...json,
              },
            },
            "*",
          );
        }

        return reader.read().then(pump);
      });
    })
    .catch((error: Error) => {
      if (!controller.signal.aborted) {
        // eslint-disable-next-line no-console
        console.error(error);
        window.postMessage(
          {
            type: EVENT_NAMES_TO_CHAT.ERROR_STREAMING,
            payload: {
              id: chat.id,
              message: error.message,
            },
          },
          "*",
        );
      }
    })
    .finally(() => {
      window.postMessage(
        { type: EVENT_NAMES_TO_CHAT.DONE_STREAMING, payload: { id: chat.id } },
        "*",
      );
    });
}<|MERGE_RESOLUTION|>--- conflicted
+++ resolved
@@ -15,14 +15,10 @@
   isSaveChatFromChat,
   isRequestCapsFromChat,
   isStopStreamingFromChat,
-<<<<<<< HEAD
-  isRequestForFileFromChat,
   isRequestDataForStatistic,
-=======
   isRequestAtCommandCompletion,
   ReceiveAtCommandCompletion,
   ReceiveAtCommandPreview,
->>>>>>> c159fa7b
 } from "../events";
 import { useConfig } from "../contexts/config-context";
 import { getStatisticData } from "../services/refact";
