import {
  ActionToStatistic,
  EVENT_NAMES_FROM_STATISTIC,
  EVENT_NAMES_TO_STATISTIC,
  RequestFillInTheMiddleData,
  isActionToStatistic,
  isReceiveDataForStatistic,
  isReceiveDataForStatisticError,
<<<<<<< HEAD
  isReceiveFillInTheMiddleData,
  isRequestFillInTheMiddleData,
=======
  isRequestDataForStatistic,
  isSetLoadingStatisticData,
>>>>>>> 99a565c5
} from "../events";
import { usePostMessage } from "./usePostMessage";
import { useCallback, useEffect, useReducer } from "react";
import { ChatContextFile, StatisticData } from "../services/refact";

export type StatisticState = {
  statisticData: StatisticData | null;
  isLoading: boolean;
  error: string;
  fill_in_the_middle: {
    files: ChatContextFile[];
    error: string;
    fetching: boolean;
  };
};

function createInitialState(): StatisticState {
  return {
    statisticData: null,
    isLoading: true,
    error: "",
    fill_in_the_middle: {
      files: [],
      error: "",
      fetching: false,
    },
  };
}

const initialState = createInitialState();

function reducer(
  state: StatisticState,
  action: ActionToStatistic,
): StatisticState {
<<<<<<< HEAD
  if (isReceiveFillInTheMiddleData(action)) {
    return {
      ...state,
      fill_in_the_middle: {
        error: "",
        fetching: false,
        files: action.payload.files,
      },
    };
  }

  if (isReceiveDataForStatisticError(action)) {
    return {
      ...state,
      fill_in_the_middle: {
        ...state.fill_in_the_middle,
        error: action.payload.message,
        fetching: false,
      },
    };
  }

  if (isRequestFillInTheMiddleData(action)) {
    return {
      ...state,
      fill_in_the_middle: {
        ...state.fill_in_the_middle,
        fetching: true,
      },
    };
  }

  switch (action.type) {
    case EVENT_NAMES_TO_STATISTIC.REQUEST_STATISTIC_DATA:
      return {
        ...state,
        isLoading: true,
        error: "",
      };
    case EVENT_NAMES_TO_STATISTIC.RECEIVE_STATISTIC_DATA:
      return {
        ...state,
        statisticData: action.payload
          ? (action.payload as StatisticData)
          : null,
        isLoading: false,
        error: "",
      };
    case EVENT_NAMES_TO_STATISTIC.SET_LOADING_STATISTIC_DATA:
      return {
        ...state,
        isLoading: !!action.payload,
      };
    case EVENT_NAMES_TO_STATISTIC.RECEIVE_STATISTIC_DATA_ERROR:
      return {
        ...state,
        error:
          typeof action.payload?.message === "string"
            ? action.payload.message
            : "",
        isLoading: false,
      };
    default:
      return state;
=======
  if (isRequestDataForStatistic(action)) {
    return {
      ...state,
      isLoading: true,
      error: "",
    };
  }

  if (isReceiveDataForStatistic(action)) {
    return {
      ...state,
      statisticData: action.payload ? (action.payload as StatisticData) : null,
      isLoading: false,
      error: "",
    };
>>>>>>> 99a565c5
  }

  if (isSetLoadingStatisticData(action)) {
    return {
      ...state,
      isLoading: !!action.payload,
    };
  }

  if (isReceiveDataForStatisticError(action)) {
    return {
      ...state,
      error:
        typeof action.payload.message === "string"
          ? action.payload.message
          : "",
      isLoading: false,
    };
  }

  return state;
}

export const useEventBusForStatistic = () => {
  const postMessage = usePostMessage();
  const [state, dispatch] = useReducer(reducer, initialState);

  const backFromStatistic = () => {
    postMessage({
      type: EVENT_NAMES_FROM_STATISTIC.BACK_FROM_STATISTIC,
    });
  };

  const fetchData = useCallback(() => {
    dispatch({
      type: EVENT_NAMES_TO_STATISTIC.REQUEST_STATISTIC_DATA,
    });
    postMessage({
      type: EVENT_NAMES_TO_STATISTIC.REQUEST_STATISTIC_DATA,
    });
  }, [postMessage]);

  const requestFillInTheMiddleData = useCallback(() => {
    const action: RequestFillInTheMiddleData = {
      type: EVENT_NAMES_FROM_STATISTIC.REQUEST_FILL_IN_THE_MIDDLE_DATA,
    };
    postMessage(action);
  }, [postMessage]);

  useEffect(requestFillInTheMiddleData, [requestFillInTheMiddleData]);

  useEffect(() => {
    const listener = (event: MessageEvent) => {
      if (isReceiveDataForStatistic(event.data)) {
        if (event.data.payload?.data !== undefined) {
          const parsedStatisticData = JSON.parse(
            event.data.payload.data,
          ) as StatisticData;
          dispatch({
            type: EVENT_NAMES_TO_STATISTIC.RECEIVE_STATISTIC_DATA,
            payload: parsedStatisticData,
          });
          localStorage.setItem(
            "statisticData",
            JSON.stringify(parsedStatisticData),
          );
          dispatch({
            type: EVENT_NAMES_TO_STATISTIC.RECEIVE_STATISTIC_DATA_ERROR,
            payload: { message: "" },
          });
        }
      } else if (isReceiveDataForStatisticError(event.data)) {
        dispatch({
          type: EVENT_NAMES_TO_STATISTIC.RECEIVE_STATISTIC_DATA_ERROR,
          payload: { message: event.data.payload.message },
        });
      } else if (isActionToStatistic(event.data)) {
        dispatch(event.data);
      }
    };

    window.addEventListener("message", listener);

    const cachedStatisticData = localStorage.getItem("statisticData");

    if (cachedStatisticData) {
      const parsedStatisticData = JSON.parse(
        cachedStatisticData,
      ) as StatisticData;
      dispatch({
        type: EVENT_NAMES_TO_STATISTIC.RECEIVE_STATISTIC_DATA,
        payload: parsedStatisticData,
      });
    } else {
      fetchData();
    }
    setInterval(fetchData, 3600000);

    return () => {
      window.removeEventListener("message", listener);
    };
  }, [fetchData, postMessage]);

  return {
    backFromStatistic,
    state,
  };
};<|MERGE_RESOLUTION|>--- conflicted
+++ resolved
@@ -6,13 +6,10 @@
   isActionToStatistic,
   isReceiveDataForStatistic,
   isReceiveDataForStatisticError,
-<<<<<<< HEAD
   isReceiveFillInTheMiddleData,
   isRequestFillInTheMiddleData,
-=======
   isRequestDataForStatistic,
   isSetLoadingStatisticData,
->>>>>>> 99a565c5
 } from "../events";
 import { usePostMessage } from "./usePostMessage";
 import { useCallback, useEffect, useReducer } from "react";
@@ -48,7 +45,6 @@
   state: StatisticState,
   action: ActionToStatistic,
 ): StatisticState {
-<<<<<<< HEAD
   if (isReceiveFillInTheMiddleData(action)) {
     return {
       ...state,
@@ -81,39 +77,6 @@
     };
   }
 
-  switch (action.type) {
-    case EVENT_NAMES_TO_STATISTIC.REQUEST_STATISTIC_DATA:
-      return {
-        ...state,
-        isLoading: true,
-        error: "",
-      };
-    case EVENT_NAMES_TO_STATISTIC.RECEIVE_STATISTIC_DATA:
-      return {
-        ...state,
-        statisticData: action.payload
-          ? (action.payload as StatisticData)
-          : null,
-        isLoading: false,
-        error: "",
-      };
-    case EVENT_NAMES_TO_STATISTIC.SET_LOADING_STATISTIC_DATA:
-      return {
-        ...state,
-        isLoading: !!action.payload,
-      };
-    case EVENT_NAMES_TO_STATISTIC.RECEIVE_STATISTIC_DATA_ERROR:
-      return {
-        ...state,
-        error:
-          typeof action.payload?.message === "string"
-            ? action.payload.message
-            : "",
-        isLoading: false,
-      };
-    default:
-      return state;
-=======
   if (isRequestDataForStatistic(action)) {
     return {
       ...state,
@@ -129,7 +92,6 @@
       isLoading: false,
       error: "",
     };
->>>>>>> 99a565c5
   }
 
   if (isSetLoadingStatisticData(action)) {
