import { useEffect, useReducer } from "react";
import {
  // type ChatContextFile,
  // type ChatMessages,
  // type ChatResponse,
  // isChatContextFileMessage,
  // isChatContextFileDelta,
  // isAssistantMessage,
  // isAssistantDelta,
  // isToolCallDelta,
  // isToolResponse,
  // isChatResponseChoice,
  // ToolCommand,
  CodeChatModel,
  // ContextMemory,
  // DiffChunk,
  // isDiffResponse,
  // ChatMessage,
  // isDiffMessage,
  // isPlainTextResponse,
  // SystemPrompts,
  // ToolMessage,
} from "../../services/refact";
// import { v4 as uuidv4 } from "uuid";
import {
  // EVENT_NAMES_TO_CHAT,
  // EVENT_NAMES_FROM_CHAT,
  type BaseAction,
  // type ChatThread,
  // isResponseToChat,
  // isBackupMessages,
  // isRestoreChat,
  // isChatDoneStreaming,
  // isChatErrorStreaming,
  // isChatClearError,
  // isChatReceiveCaps,
  // isRequestCapsFromChat,
  // isCreateNewChat,
  //  isChatReceiveCapsError,
  // isSetChatModel,
  // isSetDisableChat,
  // isActiveFileInfo,
  // type NewFileFromChat,
  // type PasteDiffFromChat,
  // type ReadyMessage,
  //  type RequestAtCommandCompletion,
  //  isReceiveAtCommandCompletion,
  //  type SetSelectedAtCommand,
  //  isReceiveAtCommandPreview,
  // isChatUserMessageResponse,
  // isChatSetLastModelUsed,
  // isSetSelectedSnippet,
  // isRemovePreviewFileByName,
  // type RemovePreviewFileByName,
  // isSetPreviousMessagesLength,
  // setPreviousMessagesLength,
  // type Snippet,
  // isReceiveTokenCount,
  // type FileInfo,
  // type ChatSetSelectedSnippet,
  // type CreateNewChatThread,
  // type SaveChatFromChat,
  // isReceivePrompts,
  // isRequestPrompts,
  // isReceivePromptsError,
  // type RequestPrompts,
  // isSetSelectedSystemPrompt,
  // type SetSelectedSystemPrompt,
  // type SystemPrompts,
  // RequestPreviewFiles,
  // type CommandCompletionResponse,
  // type ToolResult,
  // isSetTakeNotes,
  // SetTakeNotes,
  // RequestTools,
  // isRecieveTools,
  // SetUseTools,
  // QuestionFromChat,
  // isSetUseTools,
  // SetEnableSend,
  // isSetEnableSend,
  // TakeNotesFromChat,
  // RequestDiffAppliedChunks,
  // isRequestDiffAppliedChunks,
  isBaseAction,
<<<<<<< HEAD
  // isRecieveDiffAppliedChunks,
  // isRecieveDiffAppliedChunksError,
  // RequestDiffOpperation,
  // isRequestDiffOpperation,
  // isRecieveDiffOpperationResult,
  // isRecieveDiffOpperationError,
  // OpenSettings,
  // RestoreChat,
  // OpenHotKeys,
=======
  isRecieveDiffAppliedChunks,
  isRecieveDiffAppliedChunksError,
  RequestDiffOpperation,
  isRequestDiffOpperation,
  isRecieveDiffOpperationResult,
  isRecieveDiffOpperationError,
  OpenSettings,
  type OpenFile,
>>>>>>> 665be4fc
} from "../../events";
import { usePostMessage } from "../usePostMessage";
// import { useDebounceCallback } from "usehooks-ts";
// import { TAKE_NOTE_MESSAGE } from "./utils";
// import { parseOrElse } from "../../utils";

// function formatChatResponse(
//   messages: ChatMessages,
//   response: ChatResponse,
// ): ChatMessages {
//   if (isChatUserMessageResponse(response)) {
//     if (response.role === "context_file") {
//       const content = parseOrElse<ChatContextFile[]>(response.content, []);
//       return [...messages, [response.role, content]];
//     } else if (response.role === "context_memory") {
//       const content = parseOrElse<ContextMemory[]>(response.content, []);
//       return [...messages, [response.role, content]];
//     }

//     return [...messages, [response.role, response.content]];
//   }

//   if (isToolResponse(response)) {
//     const { tool_call_id, content, finish_reason } = response;
//     const toolResult: ToolResult = { tool_call_id, content, finish_reason };
//     return [...messages, [response.role, toolResult]];
//   }

//   if (isDiffResponse(response)) {
//     const content = parseOrElse<DiffChunk[]>(response.content, []);
//     return [...messages, [response.role, content, response.tool_call_id]];
//   }

//   if (isPlainTextResponse(response)) {
//     return [...messages, [response.role, response.content]];
//   }

//   if (!isChatResponseChoice(response)) {
//     // console.log("Not a good response");
//     // console.log(response);
//     return messages;
//   }

//   return response.choices.reduce<ChatMessages>((acc, cur) => {
//     if (isChatContextFileDelta(cur.delta)) {
//       return acc.concat([[cur.delta.role, cur.delta.content]]);
//     }

//     if (
//       acc.length === 0 &&
//       "content" in cur.delta &&
//       typeof cur.delta.content === "string" &&
//       cur.delta.role
//     ) {
//       if (cur.delta.role === "assistant") {
//         return acc.concat([
//           [cur.delta.role, cur.delta.content, cur.delta.tool_calls],
//         ]);
//       }
//       // TODO: narrow this
//       const message = [cur.delta.role, cur.delta.content] as ChatMessage;
//       return acc.concat([message]);
//     }

//     const lastMessage = acc[acc.length - 1];

//     if (isToolCallDelta(cur.delta)) {
//       if (!isAssistantMessage(lastMessage)) {
//         return acc.concat([
//           ["assistant", cur.delta.content ?? "", cur.delta.tool_calls],
//         ]);
//       }

//       const last = acc.slice(0, -1);
//       const collectedCalls = lastMessage[2] ?? [];
//       const calls = mergeToolCalls(collectedCalls, cur.delta.tool_calls);
//       const content = cur.delta.content;
//       const message = content ? lastMessage[1] + content : lastMessage[1];

//       return last.concat([["assistant", message, calls]]);
//     }

//     if (
//       isAssistantMessage(lastMessage) &&
//       isAssistantDelta(cur.delta) &&
//       typeof cur.delta.content === "string"
//     ) {
//       const last = acc.slice(0, -1);
//       const currentMessage = lastMessage[1] ?? "";
//       const toolCalls = lastMessage[2];
//       return last.concat([
//         ["assistant", currentMessage + cur.delta.content, toolCalls],
//       ]);
//     } else if (
//       isAssistantDelta(cur.delta) &&
//       typeof cur.delta.content === "string"
//     ) {
//       return acc.concat([["assistant", cur.delta.content]]);
//     } else if (cur.delta.role === "assistant") {
//       // empty message from JB
//       return acc;
//     }

//     if (cur.delta.role === null || cur.finish_reason !== null) {
//       return acc;
//     }

//     // console.log("Fall though");
//     // console.log({ cur, lastMessage });

//     return acc;
//   }, messages);
// }

export function reducer(_postMessage: typeof window.postMessage) {
  return function (state: ChatState, _action: BaseAction): ChatState {
    // const isThisChat = Boolean(
    //   action.payload?.id && action.payload.id === state.chat.id,
    // );

    // TODO: maybe take notes ?
    // function maybeTakeNotes() {
    //   if (!state.take_notes || state.chat.messages.length === 0) return;
    //   const messagesWithNote: ChatMessages = [
    //     ...state.chat.messages,
    //     ["user", TAKE_NOTE_MESSAGE],
    //   ];

    //   const notes: TakeNotesFromChat = {
    //     type: EVENT_NAMES_FROM_CHAT.TAKE_NOTES,
    //     payload: { ...state.chat, messages: messagesWithNote },
    //   };

    //   postMessage(notes);
    // }

    // // eslint-disable-next-line no-console
    // console.log(action.type, { isThisChat, action });

    // if (isThisChat && isSetDisableChat(action)) {
    //   return {
    //     ...state,
    //     streaming: action.payload.disable,
    //     waiting_for_response: action.payload.disable,
    //   };
    // }

    // if (isThisChat && isResponseToChat(action)) {
    //   const hasUserMessage = isChatUserMessageResponse(action.payload);

    //   const current = hasUserMessage
    //     ? state.chat.messages.slice(0, state.previous_message_length)
    //     : state.chat.messages;
    //   const messages = formatChatResponse(current, action.payload);

    //   return {
    //     ...state,
    //     // files_in_preview: [],
    //     waiting_for_response: false,
    //     streaming: true,
    //     previous_message_length: messages.length,
    //     chat: {
    //       ...state.chat,
    //       messages,
    //       // applied_diffs: {},
    //     },
    //   };
    // }

    // TODO: here for cache
    // if (!isThisChat && isResponseToChat(action)) {
    //   if (!(action.payload.id in state.chat_cache)) {
    //     return state;
    //   }
    //   if (isChatUserMessageResponse(action.payload)) {
    //     return state;
    //   }

    //   const chat_cache = { ...state.chat_cache };
    //   const chat = chat_cache[action.payload.id];
    //   // const messages = formatChatResponse(chat.messages, action.payload);
    //   chat_cache[action.payload.id] = {
    //     ...chat,
    //     // messages,
    //   };
    //   return {
    //     ...state,
    //     chat_cache,
    //   };
    // }

    // TODO: Migrate this
    // if (isThisChat && isBackupMessages(action)) {
    //   return {
    //     ...state,
    //     error: null,
    //     chat: {
    //       ...state.chat,
    //       messages: action.payload.messages,
    //     },
    //     previous_message_length: action.payload.messages.length - 1,
    //   };
    // }
    // TODO: restore
    // if (isThisChat && isRestoreChat(action)) {
    //   // if (!state.streaming) {
    //   //   maybeTakeNotes();
    //   // }

    //   const new_chat_id = action.payload.chat.id;
    //   const chat_cache = { ...state.chat_cache };

    //   let messages: ChatMessages | undefined = undefined;

    //   if (new_chat_id in chat_cache) {
    //     messages = chat_cache[new_chat_id].messages;
    //   }

    //   if (messages === undefined) {
    //     messages = action.payload.chat.messages
    //       .filter((message) => message)
    //       .map((message) => {
    //         if (
    //           message[0] === "context_file" &&
    //           typeof message[1] === "string"
    //         ) {
    //           let file: ChatContextFile[] = [];
    //           try {
    //             file = JSON.parse(message[1]) as ChatContextFile[];
    //           } catch {
    //             file = [];
    //           }
    //           return [message[0], file];
    //         }

    //         return message;
    //       });
    //   }

    //   if (state.streaming) {
    //     chat_cache[state.chat.id] = state.chat;
    //   }

    //   const lastAssistantMessage = messages.reduce((count, message, index) => {
    //     if (message[0] === "assistant") return index + 1;
    //     return count;
    //   }, 0);

    //   return {
    //     ...state,
    //     // caps: {
    //     //   ...state.caps,
    //     //   error: null,
    //     // },
    //     waiting_for_response: false,
    //     prevent_send: true,
    //     streaming: false,
    //     error: null,
    //     previous_message_length: lastAssistantMessage,
    //     chat: {
    //       ...state.chat,
    //       ...action.payload.chat,
    //       messages,
    //       // applied_diffs: {},
    //     },
    //     chat_cache,
    //     // selected_snippet: action.payload.snippet ?? state.selected_snippet,
    //     take_notes: false,
    //   };
    // }

    // TODO: add chat to cache
    // if (isThisChat && isCreateNewChat(action)) {
    //   const nextState = createInitialState();
    //   const chat_cache = { ...state.chat_cache };

    //   if (state.streaming) {
    //     chat_cache[state.chat.id] = state.chat;
    //   } else {
    //     // maybeTakeNotes();
    //   }

    //   return {
    //     ...nextState,
    //     chat: {
    //       ...nextState.chat,
    //       model: state.chat.model,
    //     },
    //     chat_cache,
    //     // selected_snippet: action.payload?.snippet ?? state.selected_snippet,
    //   };
    // }

    // if (isRequestCapsFromChat(action)) {
    //   return {
    //     ...state,
    //     caps: {
    //       ...state.caps,
    //       fetching: true,
    //     },
    //   };
    // }

    // if (isThisChat && isChatReceiveCaps(action)) {
    //   // TODO: check caps that the model supports tools
    //   const default_cap = action.payload.caps.code_chat_default_model;
    //   const available_caps = action.payload.caps.code_chat_models;
    //   const cap_names = Object.keys(available_caps);
    //   const error = cap_names.length === 0 ? "No available caps" : null;
    //   // const cap = state.chat.model || default_cap
    //   // const tools = available_caps[cap].supports_tools

    //   return {
    //     ...state,
    //     error,
    //     caps: {
    //       fetching: false,
    //       default_cap: default_cap || cap_names[0] || "",
    //       available_caps,
    //       error: null,
    //     },
    //   };
    // }

    // if (isThisChat && isChatReceiveCapsError(action)) {
    //   const error =
    //     state.error === null && state.caps.error === null
    //       ? action.payload.message
    //       : state.error;

    //   return {
    //     ...state,
    //     error: error,
    //     caps: {
    //       ...state.caps,
    //       fetching: false,
    //       error: action.payload.message,
    //     },
    //   };
    // }

<<<<<<< HEAD
    // TODO: theses should be handled ny the history.
    // if (isThisChat && isChatDoneStreaming(action)) {
    //   if (state.chat.messages.length > 0) {
    //     postMessage({
    //       type: EVENT_NAMES_FROM_CHAT.SAVE_CHAT,
    //       payload: state.chat,
    //     });
    //   }

    //   return {
    //     ...state,
    //     prevent_send: false,
    //     waiting_for_response: false,
    //     streaming: false,
    //   };
    // }
=======
      return {
        ...nextState,
        chat: {
          ...nextState.chat,
          model: state.chat.model,
        },
        chat_cache,
        selected_system_prompt: state.selected_system_prompt,
        selected_snippet: action.payload?.snippet ?? state.selected_snippet,
      };
    }

    if (isRequestCapsFromChat(action)) {
      return {
        ...state,
        caps: {
          ...state.caps,
          fetching: true,
        },
      };
    }

    if (isThisChat && isChatReceiveCaps(action)) {
      // TODO: check caps that the model supports tools
      const default_cap = action.payload.caps.code_chat_default_model;
      const available_caps = action.payload.caps.code_chat_models;
      const cap_names = Object.keys(available_caps);
      const error = cap_names.length === 0 ? "No available caps" : null;
      // const cap = state.chat.model || default_cap
      // const tools = available_caps[cap].supports_tools

      return {
        ...state,
        error,
        caps: {
          fetching: false,
          default_cap: default_cap || cap_names[0] || "",
          available_caps,
          error: null,
        },
      };
    }

    if (isThisChat && isChatReceiveCapsError(action)) {
      const error =
        state.error === null && state.caps.error === null
          ? action.payload.message
          : state.error;

      return {
        ...state,
        error: error,
        caps: {
          ...state.caps,
          fetching: false,
          error: action.payload.message,
        },
      };
    }

    if (isThisChat && isChatDoneStreaming(action)) {
      if (state.chat.messages.length > 0) {
        postMessage({
          type: EVENT_NAMES_FROM_CHAT.SAVE_CHAT,
          payload: state.chat,
        });
      }
>>>>>>> 665be4fc

    // if (!isThisChat && isChatDoneStreaming(action)) {
    //   if (!(action.payload.id in state.chat_cache)) {
    //     return state;
    //   }

    //   const chat = state.chat_cache[action.payload.id];
    //   const chat_cache = { ...state.chat_cache };
    //   // eslint-disable-next-line @typescript-eslint/no-dynamic-delete
    //   delete chat_cache[action.payload.id];
    //   if (chat.messages.length > 0) {
    //     postMessage({
    //       type: EVENT_NAMES_FROM_CHAT.SAVE_CHAT,
    //       payload: chat,
    //     });
    //   }

    //   return {
    //     ...state,
    //     chat_cache,
    //   };
    // }

    // if (isThisChat && isChatErrorStreaming(action)) {
    //   return {
    //     ...state,
    //     streaming: false,
    //     prevent_send: true,
    //     waiting_for_response: false,
    //     error:
    //       typeof action.payload.message === "string"
    //         ? action.payload.message
    //         : "Error streaming",
    //   };
    // }

    // if (isThisChat && isChatClearError(action)) {
    //   return {
    //     ...state,
    //     error: null,
    //   };
    // }

    // if (isThisChat && isSetChatModel(action)) {
    //   return {
    //     ...state,
    //     chat: {
    //       ...state.chat,
    //       model: action.payload.model,
    //     },
    //   };
    // }

    // if (isThisChat && isActiveFileInfo(action)) {
    //   return {
    //     ...state,
    //     active_file: {
    //       ...state.active_file,
    //       ...action.payload.file,
    //     },
    //   };
    // }

    // if (isThisChat && isReceiveAtCommandCompletion(action)) {
    //   return {
    //     ...state,
    //     commands: {
    //       completions: action.payload.completions,
    //       replace: action.payload.replace,
    //       is_cmd_executable: action.payload.is_cmd_executable,
    //     },
    //   };
    // }

    // if (isThisChat && isReceiveAtCommandPreview(action)) {
    //   const filesInPreview = action.payload.preview.reduce<ChatContextFile[]>(
    //     (acc, curr) => {
    //       const files = curr[1];
    //       return [...acc, ...files];
    //     },
    //     [],
    //   );

    //   return {
    //     ...state,
    //     files_in_preview: filesInPreview,
    //   };
    // }

    // if (isThisChat && isChatSetLastModelUsed(action)) {
    //   return {
    //     ...state,
    //     chat: {
    //       ...state.chat,
    //       model: action.payload.model,
    //     },
    //   };
    // }

    // if (isThisChat && isSetSelectedSnippet(action)) {
    //   return {
    //     ...state,
    //     selected_snippet: action.payload.snippet,
    //   };
    // }

    // if (isThisChat && isRemovePreviewFileByName(action)) {
    //   const previewFiles = state.files_in_preview.filter(
    //     (file) => file.file_name !== action.payload.name,
    //   );
    //   return {
    //     ...state,
    //     files_in_preview: previewFiles,
    //   };
    // }

    // if (isThisChat && isSetPreviousMessagesLength(action)) {
    //   return {
    //     ...state,
    //     previous_message_length: action.payload.message_length,
    //   };
    // }

    // TODO: token count
    // if (isThisChat && isReceiveTokenCount(action)) {
    //   return {
    //     ...state,
    //     tokens: action.payload.tokens,
    //   };
    // }

    // if (isThisChat && isRequestPrompts(action)) {
    //   return {
    //     ...state,
    //     system_prompts: {
    //       ...state.system_prompts,
    //       fetching: true,
    //     },
    //   };
    // }

    // if (isThisChat && isReceivePrompts(action)) {
    //   const maybeDefault: string | null =
    //     "default" in action.payload.prompts
    //       ? action.payload.prompts.default.text
    //       : null;
    //   return {
    //     ...state,
    //     selected_system_prompt: state.selected_system_prompt ?? maybeDefault,
    //     system_prompts: {
    //       error: null,
    //       fetching: false,
    //       prompts: action.payload.prompts,
    //     },
    //   };
    // }

    // if (isThisChat && isReceivePromptsError(action)) {
    //   const message = state.error ?? action.payload.error;
    //   return {
    //     ...state,
    //     error: message,
    //     system_prompts: {
    //       ...state.system_prompts,
    //       error: action.payload.error,
    //       fetching: false,
    //     },
    //   };
    // }

    // if (isThisChat && isSetSelectedSystemPrompt(action)) {
    //   return {
    //     ...state,
    //     selected_system_prompt: action.payload.prompt,
    //   };
    // }

    // if (isThisChat && isSetTakeNotes(action)) {
    //   return {
    //     ...state,
    //     take_notes: action.payload.take_notes,
    //   };
    // }

    // if (isThisChat && isRecieveTools(action)) {
    //   const { tools } = action.payload;
    //   if (tools.length === 0) {
    //     return {
    //       ...state,
    //       tools: [],
    //       use_tools: false,
    //     };
    //   }

    //   return {
    //     ...state,
    //     tools,
    //   };
    // }

    // if (isThisChat && isSetUseTools(action)) {
    //   return {
    //     ...state,
    //     use_tools: action.payload.use_tools,
    //   };
    // }

    // if (isThisChat && isSetEnableSend(action)) {
    //   return {
    //     ...state,
    //     prevent_send: !action.payload.enable_send,
    //   };
    // }

    // if (isThisChat && isRequestDiffAppliedChunks(action)) {
    //   console.log(action);
    // }

    // if (isThisChat && isRequestDiffAppliedChunks(action)) {
    //   const maybeDif =
    //     action.payload.diff_id in state.chat.applied_diffs
    //       ? {
    //           ...state.chat.applied_diffs[action.payload.diff_id],
    //           fetching: true,
    //           error: null,
    //         }
    //       : {
    //           fetching: true,
    //           error: null,
    //           diff_id: action.payload.diff_id,
    //           state: [],
    //           applied_chunks: [],
    //           can_apply: [],
    //         };
    //   return {
    //     ...state,
    //     chat: {
    //       ...state.chat,
    //       applied_diffs: {
    //         ...state.chat.applied_diffs,
    //         [action.payload.diff_id]: maybeDif,
    //       },
    //     },
    //   };
    // }

    // if (isThisChat && isRecieveDiffAppliedChunks(action)) {
    //   const diff: DiffChunkStatus = {
    //     ...state.chat.applied_diffs[action.payload.diff_id],
    //     fetching: false,
    //     error: null,
    //     applied_chunks: action.payload.applied_chunks,
    //     can_apply: action.payload.can_apply,
    //   };

    //   const applied_diffs = {
    //     ...state.chat.applied_diffs,
    //     [action.payload.diff_id]: diff,
    //   };

    //   return {
    //     ...state,
    //     chat: {
    //       ...state.chat,
    //       applied_diffs,
    //     },
    //   };
    // }

    // if (isThisChat && isRecieveDiffAppliedChunksError(action)) {
    //   const diff = {
    //     ...state.chat.applied_diffs[action.payload.diff_id],
    //     fetching: false,
    //     error: action.payload.reason,
    //   };

    //   const applied_diffs = {
    //     ...state.chat.applied_diffs,
    //     [action.payload.diff_id]: diff,
    //   };

    //   return {
    //     ...state,
    //     chat: {
    //       ...state.chat,
    //       applied_diffs,
    //     },
    //   };
    // }

    // if (isThisChat && isRequestDiffOpperation(action)) {
    //   if (!(action.payload.diff_id in state.chat.applied_diffs)) return state;
    //   const diff: DiffChunkStatus = {
    //     ...state.chat.applied_diffs[action.payload.diff_id],
    //     fetching: true,
    //   };
    //   const applied_diffs = {
    //     ...state.chat.applied_diffs,
    //     [action.payload.diff_id]: diff,
    //   };

    //   return {
    //     ...state,
    //     chat: {
    //       ...state.chat,
    //       applied_diffs,
    //     },
    //   };
    // }

    // if (isThisChat && isRecieveDiffOpperationResult(action)) {
    //   // TODO: how to handle sending all the diffs?
    //   if (!action.payload.diff_id) {
    //     return {
    //       ...state,
    //       chat: {
    //         ...state.chat,
    //         applied_diffs: {},
    //       },
    //     };
    //   }
    //   if (!(action.payload.diff_id in state.chat.applied_diffs)) {
    //     return state;
    //   }
    //   const diff: DiffChunkStatus = {
    //     ...state.chat.applied_diffs[action.payload.diff_id],
    //     state: action.payload.state,
    //     fetching: false,
    //     applied_chunks: [],
    //   };
    //   const applied_diffs = {
    //     ...state.chat.applied_diffs,
    //     [action.payload.diff_id]: diff,
    //   };
    //   return {
    //     ...state,
    //     chat: {
    //       ...state.chat,
    //       applied_diffs,
    //     },
    //   };
    // }

    // if (isThisChat && isRecieveDiffOpperationError(action)) {
    //   if (!(action.payload.diff_id in state.chat.applied_diffs)) return state;
    //   const diff: DiffChunkStatus = {
    //     ...state.chat.applied_diffs[action.payload.diff_id],
    //     fetching: false,
    //     error: action.payload.reason,
    //   };

    //   const applied_diffs = {
    //     ...state.chat.applied_diffs,
    //     [action.payload.diff_id]: diff,
    //   };

    //   return {
    //     ...state,
    //     chat: {
    //       ...state.chat,
    //       applied_diffs,
    //     },
    //   };
    // }

    return state;
  };
}

// TODO: move this
export type ChatCapsState = {
  fetching: boolean;
  default_cap: string;
  // available_caps: string[];
  available_caps: Record<string, CodeChatModel>;
  error: null | string;
};

// export type DiffChunkStatus = {
//   applied_chunks: boolean[];
//   can_apply: boolean[];
//   state: (0 | 1 | 2)[];
//   fetching: boolean;
//   error: null | string;
//   diff_id: string;
// };

export type ChatState = {
  // chat: ChatThread & {
  //   applied_diffs: Record<string, DiffChunkStatus>;
  // };
  // chat: ChatThread;
  // chat_cache: Record<string, ChatThread>;
  // prevent_send: boolean;
  // waiting_for_response: boolean;
  // streaming: boolean;
  // previous_message_length: number;
  // error: string | null;
  // caps: ChatCapsState;
  // commands: CommandCompletionResponse;
  // files_in_preview: ChatContextFile[];
  // active_file: FileInfo;
  // selected_snippet: Snippet;
  tokens: number | null;
  // system_prompts: {
  //   error: null | string;
  //   prompts: SystemPrompts;
  //   fetching: boolean;
  // };
  // selected_system_prompt: null | string;
  take_notes: boolean;
  // Check caps if model has tools
  // tools: ToolCommand[] | null;
  // use_tools: boolean;
};

export function createInitialState(): ChatState {
  return {
    // streaming: false,
    // prevent_send: false,
    // waiting_for_response: false,
    // error: null,
    // previous_message_length: 0,
    // move this
    // selected_snippet: {
    //   language: "",
    //   code: "",
    //   path: "",
    //   basename: "",
    // },

    // files_in_preview: [],
    // chat: {
    //   id: uuidv4(),
    //   messages: [],
    //   title: "",
    //   model: "",
    //   applied_diffs: {},
    // },
    // chat_cache: {},
    // caps: {
    //   fetching: false,
    //   default_cap: "",
    //   available_caps: {},
    //   error: null,
    // },
    // commands: {
    //   completions: [],
    //   replace: [-1, -1],
    //   is_cmd_executable: false,
    // },
    // TODO: this will need to be available to the ide
    // active_file: {
    //   name: "",
    //   line1: null,
    //   line2: null,
    //   attach: false,
    //   can_paste: false,
    //   path: "",
    //   cursor: null,
    // },
    // TODO: get tokens?
    tokens: null,
    // system_prompts: {
    //   error: null,
    //   prompts: {},
    //   fetching: false,
    // },
    // selected_system_prompt: "default",
    take_notes: true,
    // tools: null,
    // use_tools: true,
  };
}

// const initialState = createInitialState();

export const useEventBusForChat = () => {
  const postMessage = usePostMessage();
  const [state, dispatch] = useReducer(
    reducer(postMessage),
    createInitialState(),
  );

  useEffect(() => {
    const listener = (event: MessageEvent) => {
      if (isBaseAction(event.data)) {
        dispatch(event.data);
      }
    };

    window.addEventListener("message", listener);

    return () => {
      window.removeEventListener("message", listener);
    };
  }, [dispatch]);

<<<<<<< HEAD
  // TODO: this is for other requests :/
  // const hasCapsAndNoError = useMemo(() => {
  //   return Object.keys(state.caps.available_caps).length > 0 && !state.error;
  // }, [state.caps.available_caps, state.error]);

  // const clearError = useCallback(() => {
  //   dispatch({
  //     type: EVENT_NAMES_TO_CHAT.CLEAR_ERROR,
  //     payload: { id: state.chat.id },
  //   });
  // }, [state.chat.id]);

  // const setTakeNotes = useCallback(
  //   (take_notes: boolean) => {
  //     const action: SetTakeNotes = {
  //       type: EVENT_NAMES_TO_CHAT.SET_TAKE_NOTES,
  //       payload: { id: state.chat.id, take_notes },
  //     };
=======
  const hasCapsAndNoError = useMemo(() => {
    return Object.keys(state.caps.available_caps).length > 0 && !state.error;
  }, [state.caps.available_caps, state.error]);

  const clearError = useCallback(() => {
    dispatch({
      type: EVENT_NAMES_TO_CHAT.CLEAR_ERROR,
      payload: { id: state.chat.id },
    });
  }, [state.chat.id]);

  const setTakeNotes = useCallback(
    (take_notes: boolean) => {
      const action: SetTakeNotes = {
        type: EVENT_NAMES_TO_CHAT.SET_TAKE_NOTES,
        payload: { id: state.chat.id, take_notes },
      };

      dispatch(action);
    },
    [state.chat.id],
  );

  const sendMessages = useCallback(
    (messages: ChatMessages, attach_file = state.active_file.attach) => {
      clearError();
      // setTakeNotes(true);
      dispatch({
        type: EVENT_NAMES_TO_CHAT.SET_DISABLE_CHAT,
        payload: { id: state.chat.id, disable: true },
      });

      const thread: ChatThread = {
        id: state.chat.id,
        messages: messages,
        title: state.chat.title,
        model: state.chat.model,
        attach_file,
      };

      dispatch({
        type: EVENT_NAMES_TO_CHAT.BACKUP_MESSAGES,
        payload: thread,
      });

      const tools =
        state.use_tools && state.tools && state.tools.length > 0
          ? state.tools
          : null;

      const action: QuestionFromChat = {
        type: EVENT_NAMES_FROM_CHAT.ASK_QUESTION,
        payload: { ...thread, tools },
      };

      postMessage(action);

      const snippetMessage: ChatSetSelectedSnippet = {
        type: EVENT_NAMES_TO_CHAT.SET_SELECTED_SNIPPET,
        payload: {
          id: state.chat.id,
          snippet: { language: "", code: "", path: "", basename: "" },
        },
      };
      dispatch(snippetMessage);
    },
    [
      state.active_file.attach,
      state.chat.id,
      state.chat.title,
      state.chat.model,
      state.selected_system_prompt,
      state.system_prompts.prompts,
      state.use_tools,
      state.tools,
      clearError,
      postMessage,
    ],
  );

  const askQuestion = useCallback(
    (question: string) => {
      const messagesWithSystemPrompt: ChatMessages =
        state.chat.messages.length === 0 &&
        state.selected_system_prompt &&
        state.selected_system_prompt !== "default" &&
        state.selected_system_prompt in state.system_prompts.prompts
          ? [
              [
                "system",
                state.system_prompts.prompts[state.selected_system_prompt].text,
              ],
              ...state.chat.messages,
            ]
          : state.chat.messages;
      const messages = messagesWithSystemPrompt.concat([["user", question]]);

      sendMessages(messages);
    },
    [
      sendMessages,
      state.chat.messages,
      state.selected_system_prompt,
      state.system_prompts.prompts,
    ],
  );

  const requestCaps = useCallback(() => {
    postMessage({
      type: EVENT_NAMES_FROM_CHAT.REQUEST_CAPS,
      payload: {
        id: state.chat.id,
      },
    });
  }, [postMessage, state.chat.id]);

  const maybeRequestCaps = useCallback(() => {
    const caps = Object.keys(state.caps.available_caps);
    if (state.caps.fetching || state.error) return;
    if (caps.length === 0) {
      requestCaps();
    }
  }, [
    state.caps.available_caps,
    state.caps.fetching,
    state.error,
    requestCaps,
  ]);

  const requestPrompts = useCallback(() => {
    const message: RequestPrompts = {
      type: EVENT_NAMES_FROM_CHAT.REQUEST_PROMPTS,
      payload: { id: state.chat.id },
    };
    postMessage(message);
  }, [postMessage, state.chat.id]);

  const maybeRequestPrompts = useCallback(() => {
    const hasPrompts = Object.keys(state.system_prompts.prompts).length > 0;
    const hasChat = state.chat.messages.length > 0;
    const isFetching = state.system_prompts.fetching;
    if (!hasPrompts && !hasChat && !isFetching) {
      requestPrompts();
    }
  }, [
    requestPrompts,
    state.chat.messages.length,
    state.system_prompts.fetching,
    state.system_prompts.prompts,
  ]);

  useEffect(() => {
    if (!state.error) {
      maybeRequestCaps();
      maybeRequestPrompts();
    }
  }, [state.error, maybeRequestCaps, maybeRequestPrompts]);

  const setChatModel = useCallback(
    (model: string) => {
      const action = {
        type: EVENT_NAMES_TO_CHAT.SET_CHAT_MODEL,
        payload: {
          id: state.chat.id,
          model: model === state.caps.default_cap ? "" : model,
        },
      };
      dispatch(action);
    },
    [state.chat.id, state.caps.default_cap],
  );

  const stopStreaming = useCallback(() => {
    postMessage({
      type: EVENT_NAMES_FROM_CHAT.STOP_STREAMING,
      payload: { id: state.chat.id },
    });
    dispatch({
      type: EVENT_NAMES_TO_CHAT.DONE_STREAMING,
      payload: { id: state.chat.id },
    });

    const preventSendAction: SetEnableSend = {
      type: EVENT_NAMES_TO_CHAT.SET_ENABLE_SEND,
      payload: { id: state.chat.id, enable_send: false },
    };
    dispatch(preventSendAction);
  }, [postMessage, state.chat.id]);

  const hasContextFile = useMemo(() => {
    return state.chat.messages.some((message) =>
      isChatContextFileMessage(message),
    );
  }, [state.chat.messages]);

  const backFromChat = useCallback(() => {
    clearError();
    postMessage({
      type: EVENT_NAMES_FROM_CHAT.BACK_FROM_CHAT,
      payload: { id: state.chat.id },
    });
  }, [clearError, postMessage, state.chat.id]);

  const openChatInNewTab = useCallback(() => {
    setTakeNotes(true);

    postMessage({
      type: EVENT_NAMES_FROM_CHAT.OPEN_IN_CHAT_IN_TAB,
      payload: { id: state.chat.id },
    });
  }, [postMessage, state.chat.id, setTakeNotes]);

  const sendToSideBar = useCallback(() => {
    postMessage({
      type: EVENT_NAMES_FROM_CHAT.SEND_TO_SIDE_BAR,
      payload: { id: state.chat.id },
    });
  }, [postMessage, state.chat.id]);

  const sendReadyMessage = useCallback(() => {
    const action: ReadyMessage = {
      type: EVENT_NAMES_FROM_CHAT.READY,
      payload: { id: state.chat.id },
    };
    postMessage(action);
  }, [postMessage, state.chat.id]);

  const handleNewFileClick = useCallback(
    (value: string) => {
      const action: NewFileFromChat = {
        type: EVENT_NAMES_FROM_CHAT.NEW_FILE,
        payload: {
          id: state.chat.id,
          content: value,
        },
      };

      postMessage(action);
    },
    [postMessage, state.chat.id],
  );

  const handlePasteDiffClick = useCallback(
    (value: string) => {
      const action: PasteDiffFromChat = {
        type: EVENT_NAMES_FROM_CHAT.PASTE_DIFF,
        payload: { id: state.chat.id, content: value },
      };
      postMessage(action);
    },
    [postMessage, state.chat.id],
  );
>>>>>>> 665be4fc

  //     dispatch(action);
  //   },
  //   [state.chat.id],
  // );

  // const sendMessages = useCallback(
  //   (
  //     messages: ChatMessages,
  //     // attach_file = state.active_file.attach,
  //     _prompts: SystemPrompts = {},
  //     tools: ToolCommand[] | null = null,
  //   ) => {
  //     clearError();
  //     // setTakeNotes(true);
  //     dispatch({
  //       type: EVENT_NAMES_TO_CHAT.SET_DISABLE_CHAT,
  //       payload: { id: state.chat.id, disable: true },
  //     });

  //     // TODO: get the system prompt for this
  //     // const messagesWithSystemPrompt: ChatMessages =
  //     //   state.selected_system_prompt &&
  //     //   state.selected_system_prompt !== "default" &&
  //     //   state.selected_system_prompt in prompts
  //     //     ? [
  //     //         ["system", prompts[state.selected_system_prompt].text],
  //     //         ...messages,
  //     //       ]
  //     //     : messages;

  //     const thread: ChatThread = {
  //       id: state.chat.id,
  //       messages: messages,
  //       title: state.chat.title,
  //       model: state.chat.model,
  //       // attach_file,
  //     };

  //     dispatch({
  //       type: EVENT_NAMES_TO_CHAT.BACKUP_MESSAGES,
  //       payload: thread,
  //     });

  //     const action: QuestionFromChat = {
  //       type: EVENT_NAMES_FROM_CHAT.ASK_QUESTION,
  //       payload: {
  //         ...thread,
  //         tools: state.use_tools && tools && tools.length > 0 ? tools : null,
  //       },
  //     };

  //     postMessage(action);

  //     // const snippetMessage: ChatSetSelectedSnippet = {
  //     //   type: EVENT_NAMES_TO_CHAT.SET_SELECTED_SNIPPET,
  //     //   payload: {
  //     //     id: state.chat.id,
  //     //     snippet: { language: "", code: "", path: "", basename: "" },
  //     //   },
  //     // };
  //     // dispatch(snippetMessage);
  //   },
  //   [
  //     // state.active_file.attach,
  //     state.chat.id,
  //     state.chat.title,
  //     state.chat.model,
  //     // state.selected_system_prompt,
  //     state.use_tools,
  //     clearError,
  //     postMessage,
  //   ],
  // );

  // const askQuestion = useCallback(
  //   (
  //     question: string,
  //     prompts: SystemPrompts = {},
  //     tools: ToolCommand[] | null = null,
  //   ) => {
  //     const messages = state.chat.messages.concat([["user", question]]);

  //     // We can remove attach file
  //     sendMessages(messages, prompts, tools);
  //   },
  //   [sendMessages, state.chat.messages],
  // );

  // const requestCaps = useCallback(() => {
  //   postMessage({
  //     type: EVENT_NAMES_FROM_CHAT.REQUEST_CAPS,
  //     payload: {
  //       id: state.chat.id,
  //     },
  //   });
  // }, [postMessage, state.chat.id]);

  // const maybeRequestCaps = useCallback(() => {
  //   const caps = Object.keys(state.caps.available_caps);
  //   if (state.caps.fetching || state.error) return;
  //   if (caps.length === 0) {
  //     requestCaps();
  //   }
  // }, [
  //   state.caps.available_caps,
  //   state.caps.fetching,
  //   state.error,
  //   requestCaps,
  // ]);

  // const requestPrompts = useCallback(() => {
  //   const message: RequestPrompts = {
  //     type: EVENT_NAMES_FROM_CHAT.REQUEST_PROMPTS,
  //     payload: { id: state.chat.id },
  //   };
  //   postMessage(message);
  // }, [postMessage, state.chat.id]);

  // const maybeRequestPrompts = useCallback(() => {
  //   const hasPrompts = Object.keys(state.system_prompts.prompts).length > 0;
  //   const hasChat = state.chat.messages.length > 0;
  //   const isFetching = state.system_prompts.fetching;
  //   if (!hasPrompts && !hasChat && !isFetching) {
  //     requestPrompts();
  //   }
  // }, [
  //   requestPrompts,
  //   state.chat.messages.length,
  //   state.system_prompts.fetching,
  //   state.system_prompts.prompts,
  // ]);

  // useEffect(() => {
  //   if (!state.error) {
  //     // maybeRequestCaps();
  //     maybeRequestPrompts();
  //   }
  // }, [state.error, maybeRequestPrompts]);

  // TODO: setting the model
  // const setChatModel = useCallback(
  //   (model: string) => {
  //     const action = {
  //       type: EVENT_NAMES_TO_CHAT.SET_CHAT_MODEL,
  //       payload: {
  //         id: state.chat.id,
  //         model: model,
  //       },
  //     };
  //     dispatch(action);
  //   },
  //   [state.chat.id],
  // );

  // const stopStreaming = useCallback(() => {
  //   postMessage({
  //     type: EVENT_NAMES_FROM_CHAT.STOP_STREAMING,
  //     payload: { id: state.chat.id },
  //   });
  //   postMessage({
  //     type: EVENT_NAMES_TO_CHAT.DONE_STREAMING,
  //     payload: { id: state.chat.id },
  //   });

  //   const preventSendAction: SetEnableSend = {
  //     type: EVENT_NAMES_TO_CHAT.SET_ENABLE_SEND,
  //     payload: { id: state.chat.id, enable_send: false },
  //   };
  //   dispatch(preventSendAction);
  // }, [postMessage, state.chat.id]);

  // const hasContextFile = useMemo(() => {
  //   return state.chat.messages.some((message) =>
  //     isChatContextFileMessage(message),
  //   );
  // }, [state.chat.messages]);

  // const backFromChat = useCallback(() => {
  //   clearError();
  //   postMessage({
  //     type: EVENT_NAMES_FROM_CHAT.BACK_FROM_CHAT,
  //     payload: { id: state.chat.id },
  //   });
  // }, [clearError, postMessage, state.chat.id]);

  // const openChatInNewTab = useCallback(() => {
  //   setTakeNotes(true);

  //   postMessage({
  //     type: EVENT_NAMES_FROM_CHAT.OPEN_IN_CHAT_IN_TAB,
  //     payload: { id: state.chat.id },
  //   });
  // }, [postMessage, state.chat.id, setTakeNotes]);

  // const sendToSideBar = useCallback(() => {
  //   postMessage({
  //     type: EVENT_NAMES_FROM_CHAT.SEND_TO_SIDE_BAR,
  //     payload: { id: state.chat.id },
  //   });
  // }, [postMessage, state.chat.id]);

  // const sendReadyMessage = useCallback(() => {
  //   const action: ReadyMessage = {
  //     type: EVENT_NAMES_FROM_CHAT.READY,
  //     payload: { id: state.chat.id },
  //   };
  //   postMessage(action);
  // }, [postMessage, state.chat.id]);

  // const handleNewFileClick = useCallback(
  //   (value: string) => {
  //     const action: NewFileFromChat = {
  //       type: EVENT_NAMES_FROM_CHAT.NEW_FILE,
  //       payload: {
  //         id: state.chat.id,
  //         content: value,
  //       },
  //     };

  //     postMessage(action);
  //   },
  //   [postMessage, state.chat.id],
  // );

  // const handlePasteDiffClick = useCallback(
  //   (value: string) => {
  //     const action: PasteDiffFromChat = {
  //       type: EVENT_NAMES_FROM_CHAT.PASTE_DIFF,
  //       payload: { id: state.chat.id, content: value },
  //     };
  //     postMessage(action);
  //   },
  //   [postMessage, state.chat.id],
  // );

  // TODO: hoist this hook to context so useCallback isn't needed
  // const requestCommandsCompletion = useCallback(
  //   useDebounceCallback(
  //     (
  //       query: string,
  //       cursor: number,
  //       // eslint-disable-next-line @typescript-eslint/no-inferrable-types
  //       number: number = 5,
  //     ) => {
  //       // TODO: don't call if no caps
  //       // if (!hasCapsAndNoError) return;
  //       const action: RequestAtCommandCompletion = {
  //         type: EVENT_NAMES_FROM_CHAT.REQUEST_AT_COMMAND_COMPLETION,
  //         payload: { id: state.chat.id, query, cursor, number },
  //       };
  //       postMessage(action);
  //     },
  //     500,
  //     { leading: true, maxWait: 250 },
  //   ),
  //   [
  //     state.chat.id,
  //     postMessage,
  //     // hasCapsAndNoError
  //   ],
  // );

  // const requestPreviewFiles = useCallback(
  //   useDebounceCallback(
  //     function (input: string) {
  //       // TODO: don't call if no caps
  //       // if (!hasCapsAndNoError) return;
  //       const message: RequestPreviewFiles = {
  //         type: EVENT_NAMES_FROM_CHAT.REQUEST_PREVIEW_FILES,
  //         payload: { id: state.chat.id, query: input },
  //       };
  //       postMessage(message);
  //     },
  //     500,
  //     { leading: true },
  //   ),
  //   [
  //     postMessage,
  //     state.chat.id,
  //     // hasCapsAndNoError
  //   ],
  // );

  // const setSelectedCommand = useCallback(
  //   (command: string) => {
  //     const action: SetSelectedAtCommand = {
  //       type: EVENT_NAMES_TO_CHAT.SET_SELECTED_AT_COMMAND,
  //       payload: { id: state.chat.id, command },
  //     };
  //     dispatch(action);
  //   },
  //   [state.chat.id],
  // );

  // const removePreviewFileByName = useCallback(
  //   (name: string) => {
  //     const action: RemovePreviewFileByName = {
  //       type: EVENT_NAMES_TO_CHAT.REMOVE_PREVIEW_FILE_BY_NAME,
  //       payload: { id: state.chat.id, name },
  //     };

  //     dispatch(action);
  //   },
  //   [state.chat.id],
  // );

  // TODO: retry question
  // const retryQuestion = useCallback(
  //   (messages: ChatMessages) => {
  //     // set last_messages_length to messages.lent - 1
  //     const setMessageLengthAction: setPreviousMessagesLength = {
  //       type: EVENT_NAMES_TO_CHAT.SET_PREVIOUS_MESSAGES_LENGTH,
  //       payload: {
  //         id: state.chat.id,
  //         message_length: messages.length > 0 ? messages.length - 1 : 0,
  //       },
  //     };

  //     dispatch(setMessageLengthAction);
  //     sendMessages(messages);
  //   },
  //   [sendMessages, state.chat.id],
  // );

  // const startNewChat = useCallback(() => {
  //   const saveMessage: SaveChatFromChat = {
  //     type: EVENT_NAMES_FROM_CHAT.SAVE_CHAT,
  //     payload: state.chat,
  //   };

  //   if (state.chat.messages.length > 0) {
  //     postMessage(saveMessage);
  //   }

  //   const message: CreateNewChatThread = {
  //     type: EVENT_NAMES_TO_CHAT.NEW_CHAT,
  //     payload: { id: state.chat.id },
  //   };
  //   dispatch(message);
  // }, [postMessage, state.chat]);

  // const setSelectedSystemPrompt = useCallback(
  //   (prompt: string) => {
  //     const action: SetSelectedSystemPrompt = {
  //       type: EVENT_NAMES_TO_CHAT.SET_SELECTED_SYSTEM_PROMPT,
  //       payload: { id: state.chat.id, prompt },
  //     };
  //     dispatch(action);
  //   },
  //   [dispatch, state.chat.id],
  // );

  // useEffect(() => {
  //   sendReadyMessage();
  // }, [sendReadyMessage]);

  // TODO: This is for resolving tool calls
  // useEffect(() => {
  //   if (
  //     !state.streaming &&
  //     state.chat.messages.length > 0 &&
  //     !state.error &&
  //     !state.prevent_send
  //   ) {
  //     const lastMessage = state.chat.messages[state.chat.messages.length - 1];
  //     if (
  //       isAssistantMessage(lastMessage) &&
  //       lastMessage[2] &&
  //       lastMessage[2].length > 0
  //     ) {
  //       sendMessages(state.chat.messages);
  //     }
  //   }
  // }, [
  //   sendMessages,
  //   state.chat.messages,
  //   state.streaming,
  //   state.error,
  //   state.prevent_send,
  // ]);

  // const requestTools = useCallback(() => {
  //   // TODO: don't call if no caps
  //   // if (!hasCapsAndNoError) return;
  //   const action: RequestTools = {
  //     type: EVENT_NAMES_FROM_CHAT.REQUEST_TOOLS,
  //     payload: { id: state.chat.id },
  //   };
  //   postMessage(action);
  // }, [
  //   postMessage,
  //   state.chat.id,
  //   // hasCapsAndNoError
  // ]);

  // useEffect(() => {
  //   requestTools();
  // }, [requestTools]);

  // const setUseTools = useCallback(
  //   (value: boolean) => {
  //     const action: SetUseTools = {
  //       type: EVENT_NAMES_TO_CHAT.SET_USE_TOOLS,
  //       payload: { id: state.chat.id, use_tools: value },
  //     };
  //     dispatch(action);
  //   },
  //   [state.chat.id],
  // );

  // const enableSend = useCallback(
  //   (value: boolean) => {
  //     const action: SetEnableSend = {
  //       type: EVENT_NAMES_TO_CHAT.SET_ENABLE_SEND,
  //       payload: { id: state.chat.id, enable_send: value },
  //     };

<<<<<<< HEAD
  //     dispatch(action);
  //   },
  //   [state.chat.id],
  // );

  // useEffect(() => {
  //   if (state.streaming) return;
  //   state.chat.messages.forEach((message) => {
  //     if (!isDiffMessage(message)) return;
  //     const key = message[2];
  //     if (!(key in state.chat.applied_diffs)) {
  //       const action: RequestDiffAppliedChunks = {
  //         type: EVENT_NAMES_FROM_CHAT.REQUEST_DIFF_APPLIED_CHUNKS,
  //         payload: { id: state.chat.id, diff_id: key, chunks: message[1] },
  //       };
  //       // FIX: when using the webhost, postMEssage also triggers dispatch, in vscode it won't
  //       dispatch(action);
  //       postMessage(action);
  //     } else if (
  //       !state.chat.applied_diffs[key].fetching &&
  //       state.chat.applied_diffs[key].state.length !== 0 &&
  //       state.chat.applied_diffs[key].applied_chunks.length !==
  //         state.chat.applied_diffs[key].state.length
  //     ) {
  //       const action: RequestDiffAppliedChunks = {
  //         type: EVENT_NAMES_FROM_CHAT.REQUEST_DIFF_APPLIED_CHUNKS,
  //         payload: { id: state.chat.id, diff_id: key, chunks: message[1] },
  //       };
  //       postMessage(action);
  //     }
  //   });
  // }, [
  //   state.chat.applied_diffs,
  //   state.chat.id,
  //   postMessage,
  //   state.chat.messages,
  //   state.streaming,
  // ]);

  // const getDiffByIndex = useCallback(
  //   (key: string): DiffChunkStatus | null => {
  //     if (key in state.chat.applied_diffs) {
  //       return state.chat.applied_diffs[key];
  //     }
  //     return null;
  //   },
  //   [state.chat.applied_diffs],
  // );

  // const addOrRemoveDiff = useCallback(
  //   (args: { diff_id: string; chunks: DiffChunk[]; toApply: boolean[] }) => {
  //     const action: RequestDiffOpperation = {
  //       type: EVENT_NAMES_FROM_CHAT.REQUEST_DIFF_OPPERATION,
  //       payload: {
  //         id: state.chat.id,
  //         diff_id: args.diff_id,
  //         chunks: args.chunks,
  //         toApply: args.toApply,
  //       },
  //     };
  //     postMessage(action);
  //   },
  //   [postMessage, state.chat.id],
  // );
  // const openSettings = useCallback(() => {
  //   const action: OpenSettings = {
  //     type: EVENT_NAMES_FROM_CHAT.OPEN_SETTINGS,
  //     payload: { id: state.chat.id },
  //   };
=======
  useEffect(() => {
    if (state.streaming) return;
    state.chat.messages.forEach((message) => {
      if (!isDiffMessage(message)) return;
      const key = message[2];
      if (!(key in state.chat.applied_diffs)) {
        const action: RequestDiffAppliedChunks = {
          type: EVENT_NAMES_FROM_CHAT.REQUEST_DIFF_APPLIED_CHUNKS,
          payload: { id: state.chat.id, diff_id: key, chunks: message[1] },
        };
        // FIX: when using the webhost, postMEssage also triggers dispatch, in vscode it won't
        dispatch(action);
        postMessage(action);
      } else if (
        !state.chat.applied_diffs[key].fetching &&
        state.chat.applied_diffs[key].state.length !== 0 &&
        state.chat.applied_diffs[key].applied_chunks.length === 0
      ) {
        const action: RequestDiffAppliedChunks = {
          type: EVENT_NAMES_FROM_CHAT.REQUEST_DIFF_APPLIED_CHUNKS,
          payload: { id: state.chat.id, diff_id: key, chunks: message[1] },
        };
        // TODO: this get's called alot when applying via acumilated changes
        dispatch(action);
        postMessage(action);
      }
    });
  }, [
    state.chat.applied_diffs,
    state.chat.id,
    postMessage,
    state.chat.messages,
    state.streaming,
  ]);

  const getDiffByIndex = useCallback(
    (key: string): DiffChunkStatus | null => {
      if (key in state.chat.applied_diffs) {
        return state.chat.applied_diffs[key];
      }
      return null;
    },
    [state.chat.applied_diffs],
  );

  const addOrRemoveDiff = useCallback(
    (args: { diff_id: string; chunks: DiffChunk[]; toApply: boolean[] }) => {
      const action: RequestDiffOpperation = {
        type: EVENT_NAMES_FROM_CHAT.REQUEST_DIFF_OPPERATION,
        payload: {
          id: state.chat.id,
          diff_id: args.diff_id,
          chunks: args.chunks,
          toApply: args.toApply,
        },
      };
      dispatch(action);
      postMessage(action);
    },
    [postMessage, state.chat.id],
  );
  const openSettings = useCallback(() => {
    const action: OpenSettings = {
      type: EVENT_NAMES_FROM_CHAT.OPEN_SETTINGS,
      payload: { id: state.chat.id },
    };
>>>>>>> 665be4fc

  //   postMessage(action);
  // }, [postMessage, state.chat.id]);

  // const restoreChat = useCallback(
  //   (chat: ChatThread) => {
  //     const action: RestoreChat = {
  //       type: EVENT_NAMES_TO_CHAT.RESTORE_CHAT,
  //       payload: {
  //         id: state.chat.id,
  //         chat,
  //       },
  //     };
  //     dispatch(action);
  //   },
  //   [state.chat.id],
  // );

  // const openHotKeys = useCallback(() => {
  //   const action: OpenHotKeys = {
  //     type: EVENT_NAMES_FROM_CHAT.OPEN_HOT_KEYS,
  //     payload: { id: state.chat.id },
  //   };
  //   postMessage(action);
  // }, [postMessage, state.chat.id]);

  const openFile = useCallback(
    (file: { file_name: string; line?: number }) => {
      const action: OpenFile = {
        type: EVENT_NAMES_FROM_CHAT.OPEN_FILE,
        payload: {
          id: state.chat.id,
          file,
        },
      };

      postMessage(action);
    },
    [postMessage, state.chat.id],
  );

  // useEffect(() => {
  //   window.debugChat =
  //     window.debugChat ??
  //     function () {
  //       // eslint-disable-next-line no-console
  //       console.log(state.chat);
  //     };

  //   return () => {
  //     window.debugChat = undefined;
  //   };
  // }, [state.chat]);

  return {
    state,
<<<<<<< HEAD
    // askQuestion,
    // clearError,
    // setChatModel,
    // stopStreaming,
    // hasContextFile,
    // backFromChat,
    // openChatInNewTab,
    // sendToSideBar,
    // handleNewFileClick,
    // handlePasteDiffClick,
    // requestCommandsCompletion,
    // setSelectedCommand,
    // removePreviewFileByName,
    // retryQuestion,
    // maybeRequestCaps: () => ({}),
    // startNewChat,
    // setSelectedSystemPrompt,
    // requestPreviewFiles,
    // setUseTools,
    // enableSend,
    // getDiffByIndex,
    // addOrRemoveDiff,
    // openSettings,
    // restoreChat,
    // openHotKeys,
=======
    askQuestion,
    clearError,
    setChatModel,
    stopStreaming,
    hasContextFile,
    backFromChat,
    openChatInNewTab,
    sendToSideBar,
    handleNewFileClick,
    handlePasteDiffClick,
    requestCommandsCompletion,
    setSelectedCommand,
    removePreviewFileByName,
    retryQuestion,
    maybeRequestCaps,
    startNewChat,
    setSelectedSystemPrompt,
    requestPreviewFiles,
    setUseTools,
    enableSend,
    getDiffByIndex,
    addOrRemoveDiff,
    openSettings,
    openFile,
>>>>>>> 665be4fc
  };
};

// declare global {
//   interface Window {
//     debugChat?: () => void;
//   }
// }<|MERGE_RESOLUTION|>--- conflicted
+++ resolved
@@ -83,7 +83,7 @@
   // RequestDiffAppliedChunks,
   // isRequestDiffAppliedChunks,
   isBaseAction,
-<<<<<<< HEAD
+  // OpenFile,
   // isRecieveDiffAppliedChunks,
   // isRecieveDiffAppliedChunksError,
   // RequestDiffOpperation,
@@ -93,16 +93,6 @@
   // OpenSettings,
   // RestoreChat,
   // OpenHotKeys,
-=======
-  isRecieveDiffAppliedChunks,
-  isRecieveDiffAppliedChunksError,
-  RequestDiffOpperation,
-  isRequestDiffOpperation,
-  isRecieveDiffOpperationResult,
-  isRecieveDiffOpperationError,
-  OpenSettings,
-  type OpenFile,
->>>>>>> 665be4fc
 } from "../../events";
 import { usePostMessage } from "../usePostMessage";
 // import { useDebounceCallback } from "usehooks-ts";
@@ -444,7 +434,6 @@
     //   };
     // }
 
-<<<<<<< HEAD
     // TODO: theses should be handled ny the history.
     // if (isThisChat && isChatDoneStreaming(action)) {
     //   if (state.chat.messages.length > 0) {
@@ -461,75 +450,6 @@
     //     streaming: false,
     //   };
     // }
-=======
-      return {
-        ...nextState,
-        chat: {
-          ...nextState.chat,
-          model: state.chat.model,
-        },
-        chat_cache,
-        selected_system_prompt: state.selected_system_prompt,
-        selected_snippet: action.payload?.snippet ?? state.selected_snippet,
-      };
-    }
-
-    if (isRequestCapsFromChat(action)) {
-      return {
-        ...state,
-        caps: {
-          ...state.caps,
-          fetching: true,
-        },
-      };
-    }
-
-    if (isThisChat && isChatReceiveCaps(action)) {
-      // TODO: check caps that the model supports tools
-      const default_cap = action.payload.caps.code_chat_default_model;
-      const available_caps = action.payload.caps.code_chat_models;
-      const cap_names = Object.keys(available_caps);
-      const error = cap_names.length === 0 ? "No available caps" : null;
-      // const cap = state.chat.model || default_cap
-      // const tools = available_caps[cap].supports_tools
-
-      return {
-        ...state,
-        error,
-        caps: {
-          fetching: false,
-          default_cap: default_cap || cap_names[0] || "",
-          available_caps,
-          error: null,
-        },
-      };
-    }
-
-    if (isThisChat && isChatReceiveCapsError(action)) {
-      const error =
-        state.error === null && state.caps.error === null
-          ? action.payload.message
-          : state.error;
-
-      return {
-        ...state,
-        error: error,
-        caps: {
-          ...state.caps,
-          fetching: false,
-          error: action.payload.message,
-        },
-      };
-    }
-
-    if (isThisChat && isChatDoneStreaming(action)) {
-      if (state.chat.messages.length > 0) {
-        postMessage({
-          type: EVENT_NAMES_FROM_CHAT.SAVE_CHAT,
-          payload: state.chat,
-        });
-      }
->>>>>>> 665be4fc
 
     // if (!isThisChat && isChatDoneStreaming(action)) {
     //   if (!(action.payload.id in state.chat_cache)) {
@@ -1028,7 +948,6 @@
     };
   }, [dispatch]);
 
-<<<<<<< HEAD
   // TODO: this is for other requests :/
   // const hasCapsAndNoError = useMemo(() => {
   //   return Object.keys(state.caps.available_caps).length > 0 && !state.error;
@@ -1047,260 +966,6 @@
   //       type: EVENT_NAMES_TO_CHAT.SET_TAKE_NOTES,
   //       payload: { id: state.chat.id, take_notes },
   //     };
-=======
-  const hasCapsAndNoError = useMemo(() => {
-    return Object.keys(state.caps.available_caps).length > 0 && !state.error;
-  }, [state.caps.available_caps, state.error]);
-
-  const clearError = useCallback(() => {
-    dispatch({
-      type: EVENT_NAMES_TO_CHAT.CLEAR_ERROR,
-      payload: { id: state.chat.id },
-    });
-  }, [state.chat.id]);
-
-  const setTakeNotes = useCallback(
-    (take_notes: boolean) => {
-      const action: SetTakeNotes = {
-        type: EVENT_NAMES_TO_CHAT.SET_TAKE_NOTES,
-        payload: { id: state.chat.id, take_notes },
-      };
-
-      dispatch(action);
-    },
-    [state.chat.id],
-  );
-
-  const sendMessages = useCallback(
-    (messages: ChatMessages, attach_file = state.active_file.attach) => {
-      clearError();
-      // setTakeNotes(true);
-      dispatch({
-        type: EVENT_NAMES_TO_CHAT.SET_DISABLE_CHAT,
-        payload: { id: state.chat.id, disable: true },
-      });
-
-      const thread: ChatThread = {
-        id: state.chat.id,
-        messages: messages,
-        title: state.chat.title,
-        model: state.chat.model,
-        attach_file,
-      };
-
-      dispatch({
-        type: EVENT_NAMES_TO_CHAT.BACKUP_MESSAGES,
-        payload: thread,
-      });
-
-      const tools =
-        state.use_tools && state.tools && state.tools.length > 0
-          ? state.tools
-          : null;
-
-      const action: QuestionFromChat = {
-        type: EVENT_NAMES_FROM_CHAT.ASK_QUESTION,
-        payload: { ...thread, tools },
-      };
-
-      postMessage(action);
-
-      const snippetMessage: ChatSetSelectedSnippet = {
-        type: EVENT_NAMES_TO_CHAT.SET_SELECTED_SNIPPET,
-        payload: {
-          id: state.chat.id,
-          snippet: { language: "", code: "", path: "", basename: "" },
-        },
-      };
-      dispatch(snippetMessage);
-    },
-    [
-      state.active_file.attach,
-      state.chat.id,
-      state.chat.title,
-      state.chat.model,
-      state.selected_system_prompt,
-      state.system_prompts.prompts,
-      state.use_tools,
-      state.tools,
-      clearError,
-      postMessage,
-    ],
-  );
-
-  const askQuestion = useCallback(
-    (question: string) => {
-      const messagesWithSystemPrompt: ChatMessages =
-        state.chat.messages.length === 0 &&
-        state.selected_system_prompt &&
-        state.selected_system_prompt !== "default" &&
-        state.selected_system_prompt in state.system_prompts.prompts
-          ? [
-              [
-                "system",
-                state.system_prompts.prompts[state.selected_system_prompt].text,
-              ],
-              ...state.chat.messages,
-            ]
-          : state.chat.messages;
-      const messages = messagesWithSystemPrompt.concat([["user", question]]);
-
-      sendMessages(messages);
-    },
-    [
-      sendMessages,
-      state.chat.messages,
-      state.selected_system_prompt,
-      state.system_prompts.prompts,
-    ],
-  );
-
-  const requestCaps = useCallback(() => {
-    postMessage({
-      type: EVENT_NAMES_FROM_CHAT.REQUEST_CAPS,
-      payload: {
-        id: state.chat.id,
-      },
-    });
-  }, [postMessage, state.chat.id]);
-
-  const maybeRequestCaps = useCallback(() => {
-    const caps = Object.keys(state.caps.available_caps);
-    if (state.caps.fetching || state.error) return;
-    if (caps.length === 0) {
-      requestCaps();
-    }
-  }, [
-    state.caps.available_caps,
-    state.caps.fetching,
-    state.error,
-    requestCaps,
-  ]);
-
-  const requestPrompts = useCallback(() => {
-    const message: RequestPrompts = {
-      type: EVENT_NAMES_FROM_CHAT.REQUEST_PROMPTS,
-      payload: { id: state.chat.id },
-    };
-    postMessage(message);
-  }, [postMessage, state.chat.id]);
-
-  const maybeRequestPrompts = useCallback(() => {
-    const hasPrompts = Object.keys(state.system_prompts.prompts).length > 0;
-    const hasChat = state.chat.messages.length > 0;
-    const isFetching = state.system_prompts.fetching;
-    if (!hasPrompts && !hasChat && !isFetching) {
-      requestPrompts();
-    }
-  }, [
-    requestPrompts,
-    state.chat.messages.length,
-    state.system_prompts.fetching,
-    state.system_prompts.prompts,
-  ]);
-
-  useEffect(() => {
-    if (!state.error) {
-      maybeRequestCaps();
-      maybeRequestPrompts();
-    }
-  }, [state.error, maybeRequestCaps, maybeRequestPrompts]);
-
-  const setChatModel = useCallback(
-    (model: string) => {
-      const action = {
-        type: EVENT_NAMES_TO_CHAT.SET_CHAT_MODEL,
-        payload: {
-          id: state.chat.id,
-          model: model === state.caps.default_cap ? "" : model,
-        },
-      };
-      dispatch(action);
-    },
-    [state.chat.id, state.caps.default_cap],
-  );
-
-  const stopStreaming = useCallback(() => {
-    postMessage({
-      type: EVENT_NAMES_FROM_CHAT.STOP_STREAMING,
-      payload: { id: state.chat.id },
-    });
-    dispatch({
-      type: EVENT_NAMES_TO_CHAT.DONE_STREAMING,
-      payload: { id: state.chat.id },
-    });
-
-    const preventSendAction: SetEnableSend = {
-      type: EVENT_NAMES_TO_CHAT.SET_ENABLE_SEND,
-      payload: { id: state.chat.id, enable_send: false },
-    };
-    dispatch(preventSendAction);
-  }, [postMessage, state.chat.id]);
-
-  const hasContextFile = useMemo(() => {
-    return state.chat.messages.some((message) =>
-      isChatContextFileMessage(message),
-    );
-  }, [state.chat.messages]);
-
-  const backFromChat = useCallback(() => {
-    clearError();
-    postMessage({
-      type: EVENT_NAMES_FROM_CHAT.BACK_FROM_CHAT,
-      payload: { id: state.chat.id },
-    });
-  }, [clearError, postMessage, state.chat.id]);
-
-  const openChatInNewTab = useCallback(() => {
-    setTakeNotes(true);
-
-    postMessage({
-      type: EVENT_NAMES_FROM_CHAT.OPEN_IN_CHAT_IN_TAB,
-      payload: { id: state.chat.id },
-    });
-  }, [postMessage, state.chat.id, setTakeNotes]);
-
-  const sendToSideBar = useCallback(() => {
-    postMessage({
-      type: EVENT_NAMES_FROM_CHAT.SEND_TO_SIDE_BAR,
-      payload: { id: state.chat.id },
-    });
-  }, [postMessage, state.chat.id]);
-
-  const sendReadyMessage = useCallback(() => {
-    const action: ReadyMessage = {
-      type: EVENT_NAMES_FROM_CHAT.READY,
-      payload: { id: state.chat.id },
-    };
-    postMessage(action);
-  }, [postMessage, state.chat.id]);
-
-  const handleNewFileClick = useCallback(
-    (value: string) => {
-      const action: NewFileFromChat = {
-        type: EVENT_NAMES_FROM_CHAT.NEW_FILE,
-        payload: {
-          id: state.chat.id,
-          content: value,
-        },
-      };
-
-      postMessage(action);
-    },
-    [postMessage, state.chat.id],
-  );
-
-  const handlePasteDiffClick = useCallback(
-    (value: string) => {
-      const action: PasteDiffFromChat = {
-        type: EVENT_NAMES_FROM_CHAT.PASTE_DIFF,
-        payload: { id: state.chat.id, content: value },
-      };
-      postMessage(action);
-    },
-    [postMessage, state.chat.id],
-  );
->>>>>>> 665be4fc
 
   //     dispatch(action);
   //   },
@@ -1719,7 +1384,6 @@
   //       payload: { id: state.chat.id, enable_send: value },
   //     };
 
-<<<<<<< HEAD
   //     dispatch(action);
   //   },
   //   [state.chat.id],
@@ -1789,74 +1453,6 @@
   //     type: EVENT_NAMES_FROM_CHAT.OPEN_SETTINGS,
   //     payload: { id: state.chat.id },
   //   };
-=======
-  useEffect(() => {
-    if (state.streaming) return;
-    state.chat.messages.forEach((message) => {
-      if (!isDiffMessage(message)) return;
-      const key = message[2];
-      if (!(key in state.chat.applied_diffs)) {
-        const action: RequestDiffAppliedChunks = {
-          type: EVENT_NAMES_FROM_CHAT.REQUEST_DIFF_APPLIED_CHUNKS,
-          payload: { id: state.chat.id, diff_id: key, chunks: message[1] },
-        };
-        // FIX: when using the webhost, postMEssage also triggers dispatch, in vscode it won't
-        dispatch(action);
-        postMessage(action);
-      } else if (
-        !state.chat.applied_diffs[key].fetching &&
-        state.chat.applied_diffs[key].state.length !== 0 &&
-        state.chat.applied_diffs[key].applied_chunks.length === 0
-      ) {
-        const action: RequestDiffAppliedChunks = {
-          type: EVENT_NAMES_FROM_CHAT.REQUEST_DIFF_APPLIED_CHUNKS,
-          payload: { id: state.chat.id, diff_id: key, chunks: message[1] },
-        };
-        // TODO: this get's called alot when applying via acumilated changes
-        dispatch(action);
-        postMessage(action);
-      }
-    });
-  }, [
-    state.chat.applied_diffs,
-    state.chat.id,
-    postMessage,
-    state.chat.messages,
-    state.streaming,
-  ]);
-
-  const getDiffByIndex = useCallback(
-    (key: string): DiffChunkStatus | null => {
-      if (key in state.chat.applied_diffs) {
-        return state.chat.applied_diffs[key];
-      }
-      return null;
-    },
-    [state.chat.applied_diffs],
-  );
-
-  const addOrRemoveDiff = useCallback(
-    (args: { diff_id: string; chunks: DiffChunk[]; toApply: boolean[] }) => {
-      const action: RequestDiffOpperation = {
-        type: EVENT_NAMES_FROM_CHAT.REQUEST_DIFF_OPPERATION,
-        payload: {
-          id: state.chat.id,
-          diff_id: args.diff_id,
-          chunks: args.chunks,
-          toApply: args.toApply,
-        },
-      };
-      dispatch(action);
-      postMessage(action);
-    },
-    [postMessage, state.chat.id],
-  );
-  const openSettings = useCallback(() => {
-    const action: OpenSettings = {
-      type: EVENT_NAMES_FROM_CHAT.OPEN_SETTINGS,
-      payload: { id: state.chat.id },
-    };
->>>>>>> 665be4fc
 
   //   postMessage(action);
   // }, [postMessage, state.chat.id]);
@@ -1883,20 +1479,24 @@
   //   postMessage(action);
   // }, [postMessage, state.chat.id]);
 
-  const openFile = useCallback(
-    (file: { file_name: string; line?: number }) => {
-      const action: OpenFile = {
-        type: EVENT_NAMES_FROM_CHAT.OPEN_FILE,
-        payload: {
-          id: state.chat.id,
-          file,
-        },
-      };
-
-      postMessage(action);
-    },
-    [postMessage, state.chat.id],
-  );
+  // const openFile = useCallback(
+  //   (file: { file_name: string; line?: number }) => {
+  //     const action: OpenFile = {
+  //       type: EVENT_NAMES_FROM_CHAT.OPEN_FILE,
+  //       payload: {
+  //         id: state.chat.id,
+  //         file,
+  //       },
+  //     };
+
+  //     postMessage(action);
+  //   },
+  //   [postMessage, state.chat.id],
+  // );
+
+  const openFile = (_file: { file_name: string; line?: number }) => {
+    // TODO;
+  };
 
   // useEffect(() => {
   //   window.debugChat =
@@ -1913,7 +1513,7 @@
 
   return {
     state,
-<<<<<<< HEAD
+    openFile,
     // askQuestion,
     // clearError,
     // setChatModel,
@@ -1939,32 +1539,6 @@
     // openSettings,
     // restoreChat,
     // openHotKeys,
-=======
-    askQuestion,
-    clearError,
-    setChatModel,
-    stopStreaming,
-    hasContextFile,
-    backFromChat,
-    openChatInNewTab,
-    sendToSideBar,
-    handleNewFileClick,
-    handlePasteDiffClick,
-    requestCommandsCompletion,
-    setSelectedCommand,
-    removePreviewFileByName,
-    retryQuestion,
-    maybeRequestCaps,
-    startNewChat,
-    setSelectedSystemPrompt,
-    requestPreviewFiles,
-    setUseTools,
-    enableSend,
-    getDiffByIndex,
-    addOrRemoveDiff,
-    openSettings,
-    openFile,
->>>>>>> 665be4fc
   };
 };
 
