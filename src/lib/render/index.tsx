--- conflicted
+++ resolved
@@ -1,12 +1,8 @@
 /**
  * Component for use with the self hosted service https://github.com/smallcloudai/refact
  */
-import { Config } from "..";
 import { renderApp } from "./RenderApp";
-<<<<<<< HEAD
-=======
 import { type Config } from "../../app/hooks";
->>>>>>> a72dc851
 import "./web.css";
 
 export { renderApp } from "./RenderApp";
