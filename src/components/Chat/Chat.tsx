import React, { useCallback, useRef, useEffect } from "react";
import { ChatForm, ChatFormProps } from "../ChatForm";
import { ChatContent } from "../ChatContent";
import { Flex, Button, Text, Container, Card } from "@radix-ui/themes";
import { PageWrapper } from "../PageWrapper";
import { useAppSelector, useAppDispatch } from "../../hooks";
import type { Config } from "../../features/Config/configSlice";
import { useEventsBusForIDE, useSendChatRequest } from "../../hooks";
import {
  enableSend,
  getSelectedChatModel,
  selectIsStreaming,
  selectIsWaiting,
  setChatModel,
<<<<<<< HEAD
  useSendChatRequest,
=======
  // selectThread,
>>>>>>> fd1ea7a8
  selectPreventSend,
  selectChatId,
  selectMessages,
} from "../../features/Chat/Thread";
import { selectActiveFile } from "../../features/Chat/activeFile";
import { Toolbar } from "../Toolbar";

export type ChatProps = {
  host: Config["host"];
  tabbed: Config["tabbed"];
  backFromChat: () => void;
  style?: React.CSSProperties;
  unCalledTools: boolean;
  // TODO: update this
  caps: ChatFormProps["caps"];
  maybeSendToSidebar: ChatFormProps["onClose"];
  prompts: ChatFormProps["prompts"];
  onSetSystemPrompt: ChatFormProps["onSetSystemPrompt"];
  selectedSystemPrompt: ChatFormProps["selectedSystemPrompt"];
};

export const Chat: React.FC<ChatProps> = ({
  style,
  host,
  unCalledTools,
  caps,
  maybeSendToSidebar,
  prompts,
  onSetSystemPrompt,
  selectedSystemPrompt,
}) => {
  const chatContentRef = useRef<HTMLDivElement>(null);
  const activeFile = useAppSelector(selectActiveFile);
  const isStreaming = useAppSelector(selectIsStreaming);
  const isWaiting = useAppSelector(selectIsWaiting);

  const canPaste = activeFile.can_paste;
  const chatId = useAppSelector(selectChatId);
  const { submit, abort, retry } = useSendChatRequest();
  const chatModel = useAppSelector(getSelectedChatModel);
  const dispatch = useAppDispatch();
  const messages = useAppSelector(selectMessages);
  const onSetChatModel = useCallback(
    (value: string) => {
      const model = caps.default_cap === value ? "" : value;
      dispatch(setChatModel(model));
    },
    [caps.default_cap, dispatch],
  );
  const preventSend = useAppSelector(selectPreventSend);
  const onEnableSend = () => dispatch(enableSend({ id: chatId }));

  const {
    diffPasteBack,
    newFile,
    openSettings,
    openFile,
    // openChatInNewTab: _openChatInNewTab,
  } = useEventsBusForIDE();

  const handleSummit = useCallback(
    (value: string) => {
      submit(value);
    },
    [submit],
  );

  const onTextAreaHeightChange = useCallback(() => {
    if (!chatContentRef.current) return;
    // TODO: handle preventing scroll if the user is not on the bottom of the chat
    // eslint-disable-next-line @typescript-eslint/no-unnecessary-condition
    chatContentRef.current.scrollIntoView &&
      chatContentRef.current.scrollIntoView({
        behavior: "instant",
        block: "end",
      });
  }, [chatContentRef]);

  const focusTextarea = useCallback(() => {
    const textarea = document.querySelector<HTMLTextAreaElement>(
      '[data-testid="chat-form-textarea"]',
    );
    if (textarea) {
      textarea.focus();
    }
  }, []);

  useEffect(() => {
    if (!isWaiting && !isStreaming) {
      focusTextarea();
    }
  }, [isWaiting, isStreaming, focusTextarea]);

  return (
    <PageWrapper host={host} style={style}>
      <Toolbar activeTab={{ type: "chat", id: chatId }} />
      <ChatContent
        key={`chat-content-${chatId}`}
        chatKey={chatId}
        // messages={chat.messages}
        // could be moved down
        onRetry={retry}
        isWaiting={isWaiting}
        isStreaming={isStreaming}
        onNewFileClick={newFile}
        onPasteClick={diffPasteBack}
        canPaste={canPaste}
        ref={chatContentRef}
        openSettings={openSettings}
        onOpenFile={openFile}
      />
      {!isStreaming && preventSend && unCalledTools && (
        <Container py="4" bottom="0" style={{ justifyContent: "flex-end" }}>
          <Card>
            <Flex direction="column" align="center" gap="2">
              Chat was interrupted with uncalled tools calls.
              <Button onClick={onEnableSend}>Resume</Button>
            </Flex>
          </Card>
        </Container>
      )}
      <ChatForm
        // todo: find a way to not have to stringify the whole caps object
        // the reason is that otherwise the tour bubbles will be in the wrong position due to layout shifts
        key={`chat-form-${chatId}-${JSON.stringify(caps)}`}
        chatId={chatId}
        isStreaming={isStreaming}
        showControls={messages.length === 0 && !isStreaming}
        onSubmit={handleSummit}
        model={chatModel}
        onSetChatModel={onSetChatModel}
        caps={caps}
        onStopStreaming={abort}
        onClose={maybeSendToSidebar}
        onTextAreaHeightChange={onTextAreaHeightChange}
        prompts={prompts}
        onSetSystemPrompt={onSetSystemPrompt}
        selectedSystemPrompt={selectedSystemPrompt}
      />
      <Flex justify="between" pl="1" pr="1" pt="1">
        {messages.length > 0 && (
          <Text size="1">model: {chatModel || caps.default_cap} </Text>
        )}
      </Flex>
    </PageWrapper>
  );
};<|MERGE_RESOLUTION|>--- conflicted
+++ resolved
@@ -3,20 +3,20 @@
 import { ChatContent } from "../ChatContent";
 import { Flex, Button, Text, Container, Card } from "@radix-ui/themes";
 import { PageWrapper } from "../PageWrapper";
-import { useAppSelector, useAppDispatch } from "../../hooks";
+import {
+  useAppSelector,
+  useAppDispatch,
+  useSendChatRequest,
+} from "../../hooks";
 import type { Config } from "../../features/Config/configSlice";
-import { useEventsBusForIDE, useSendChatRequest } from "../../hooks";
+import { useEventsBusForIDE } from "../../hooks";
 import {
   enableSend,
   getSelectedChatModel,
   selectIsStreaming,
   selectIsWaiting,
   setChatModel,
-<<<<<<< HEAD
-  useSendChatRequest,
-=======
   // selectThread,
->>>>>>> fd1ea7a8
   selectPreventSend,
   selectChatId,
   selectMessages,
