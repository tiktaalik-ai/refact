import {
  Button,
  Flex,
  IconButton,
  Spinner,
  TabNav,
  Text,
} from "@radix-ui/themes";
import { Dropdown, DropdownNavigationOptions } from "./Dropdown";
import { DotFilledIcon, HomeIcon, PlusIcon } from "@radix-ui/react-icons";
import { newChatAction } from "../../events";
import { restart, useTourRefs } from "../../features/Tour";
import { popBackTo, push } from "../../features/Pages/pagesSlice";
import { useCallback, useEffect, useMemo, useRef, useState } from "react";
import { getHistory } from "../../features/History/historySlice";
import { restoreChat } from "../../features/Chat";
import { TruncateLeft } from "../Text";
<<<<<<< HEAD
import { useAppDispatch, useAppSelector } from "../../hooks";
import { useWindowDimensions } from "../../hooks/useWindowDimensions";
=======
import {
  useAppDispatch,
  useAppSelector,
  useEventsBusForIDE,
} from "../../hooks";
>>>>>>> c9ba2d67

export type DashboardTab = {
  type: "dashboard";
};

function isDashboardTab(tab: Tab): tab is DashboardTab {
  return tab.type === "dashboard";
}

export type ChatTab = {
  type: "chat";
  id: string;
};

function isChatTab(tab: Tab): tab is ChatTab {
  return tab.type === "chat";
}

export type Tab = DashboardTab | ChatTab;

export type ToolbarProps = {
  activeTab: Tab;
};

export const Toolbar = ({ activeTab }: ToolbarProps) => {
  const dispatch = useAppDispatch();
  const tabNav = useRef<HTMLElement | null>(null);
  const [tabNavWidth, setTabNavWidth] = useState(0);
  const { width: windowWidth } = useWindowDimensions();

  const refs = useTourRefs();

  const history = useAppSelector(getHistory, {
    devModeChecks: { stabilityCheck: "never" },
  });
  const isStreaming = useAppSelector((app) => app.chat.streaming);
  const cache = useAppSelector((app) => app.chat.cache);
  const { openSettings, openHotKeys } = useEventsBusForIDE();

  const handleNavigation = (to: DropdownNavigationOptions | "chat") => {
    if (to === "settings") {
      openSettings();
    } else if (to === "hot keys") {
      openHotKeys();
    } else if (to === "fim") {
      dispatch(push({ name: "fill in the middle debug page" }));
    } else if (to === "stats") {
      dispatch(push({ name: "statistics page" }));
    } else if (to === "restart tour") {
      dispatch(restart());
      dispatch(popBackTo("initial setup"));
      dispatch(push({ name: "welcome" }));
    } else if (to === "chat") {
      dispatch(popBackTo("history"));
      dispatch(push({ name: "chat" }));
    }
  };

  const onCreateNewChat = () => {
    dispatch(newChatAction());
    handleNavigation("chat");
  };

  const goToTab = useCallback(
    (tab: Tab) => {
      if (tab.type === "dashboard") {
        dispatch(popBackTo("history"));
        dispatch(newChatAction());
      } else {
        const chat = history.find((chat) => chat.id === tab.id);
        if (chat != undefined) {
          dispatch(restoreChat(chat));
        }
        dispatch(popBackTo("history"));
        dispatch(push({ name: "chat" }));
      }
    },
    [dispatch, history],
  );

  useEffect(() => {
    if (!tabNav.current) {
      return;
    }
    setTabNavWidth(tabNav.current.offsetWidth);
  }, [tabNav, windowWidth]);

  const tabs = useMemo(() => {
    return history.filter(
      (chat) =>
        chat.read === false ||
        (activeTab.type === "chat" && activeTab.id == chat.id),
    );
  }, [history, activeTab]);

  const shouldCollapse = useMemo(() => {
    const dashboardWidth = 103; // todo: compute this
    const totalWidth = dashboardWidth + 140 * tabs.length;
    return tabNavWidth < totalWidth;
  }, [tabNavWidth, tabs.length]);

  return (
    <Flex style={{ alignItems: "center", margin: 4, gap: 4 }}>
<<<<<<< HEAD
      <Flex
        style={{
          flex: 1,
          alignItems: "flex-start",
          maxHeight: "40px",
          overflowY: "hidden",
        }}
      >
        <TabNav.Root style={{ flex: 1, overflowX: "scroll" }} ref={tabNav}>
          <TabNav.Link
            active={isDashboardTab(activeTab)}
            ref={(x) => refs.setBack(x)}
            onClick={() => goToTab({ type: "dashboard" })}
          >
            {windowWidth < 400 ? <HomeIcon /> : "Dashboard"}
          </TabNav.Link>
          {tabs.map((chat) => {
=======
      <TabNav.Root style={{ flex: 1, overflowX: "scroll" }}>
        <TabNav.Link
          active={isDashboardTab(activeTab)}
          ref={(x) => refs.setBack(x)}
          onClick={() => goToTab({ type: "dashboard" })}
        >
          Dashboard
        </TabNav.Link>
        {history
          .filter(
            (chat) =>
              chat.read === false ||
              (activeTab.type === "chat" && activeTab.id == chat.id),
          )
          .map((chat) => {
>>>>>>> c9ba2d67
            const isStreamingThisTab =
              chat.id in cache ||
              (isChatTab(activeTab) && chat.id === activeTab.id && isStreaming);
            const isActive = isChatTab(activeTab) && activeTab.id == chat.id;
            return (
              <TabNav.Link
                active={isActive}
                key={chat.id}
                onClick={() => goToTab({ type: "chat", id: chat.id })}
                style={{ minWidth: 0, maxWidth: "140px" }}
              >
                {isStreamingThisTab && <Spinner />}
                {!isStreamingThisTab && chat.read === false && (
                  <DotFilledIcon />
                )}
                <TruncateLeft
                  style={{
                    maxWidth: "110px",
                    display: shouldCollapse && !isActive ? "none" : undefined,
                  }}
                >
                  {chat.title}
                </TruncateLeft>
              </TabNav.Link>
            );
          })}
        </TabNav.Root>
      </Flex>
      {windowWidth < 400 ? (
        <IconButton
          variant="outline"
          ref={(x) => refs.setNewChat(x)}
          onClick={onCreateNewChat}
        >
          <PlusIcon />
        </IconButton>
      ) : (
        <Button
          variant="outline"
          ref={(x) => refs.setNewChat(x)}
          onClick={onCreateNewChat}
        >
          <PlusIcon />
          <Text>New chat</Text>
        </Button>
      )}
      <Dropdown handleNavigation={handleNavigation} />
    </Flex>
  );
};<|MERGE_RESOLUTION|>--- conflicted
+++ resolved
@@ -15,16 +15,12 @@
 import { getHistory } from "../../features/History/historySlice";
 import { restoreChat } from "../../features/Chat";
 import { TruncateLeft } from "../Text";
-<<<<<<< HEAD
-import { useAppDispatch, useAppSelector } from "../../hooks";
-import { useWindowDimensions } from "../../hooks/useWindowDimensions";
-=======
 import {
   useAppDispatch,
   useAppSelector,
   useEventsBusForIDE,
 } from "../../hooks";
->>>>>>> c9ba2d67
+import { useWindowDimensions } from "../../hooks/useWindowDimensions";
 
 export type DashboardTab = {
   type: "dashboard";
@@ -128,7 +124,6 @@
 
   return (
     <Flex style={{ alignItems: "center", margin: 4, gap: 4 }}>
-<<<<<<< HEAD
       <Flex
         style={{
           flex: 1,
@@ -146,23 +141,6 @@
             {windowWidth < 400 ? <HomeIcon /> : "Dashboard"}
           </TabNav.Link>
           {tabs.map((chat) => {
-=======
-      <TabNav.Root style={{ flex: 1, overflowX: "scroll" }}>
-        <TabNav.Link
-          active={isDashboardTab(activeTab)}
-          ref={(x) => refs.setBack(x)}
-          onClick={() => goToTab({ type: "dashboard" })}
-        >
-          Dashboard
-        </TabNav.Link>
-        {history
-          .filter(
-            (chat) =>
-              chat.read === false ||
-              (activeTab.type === "chat" && activeTab.id == chat.id),
-          )
-          .map((chat) => {
->>>>>>> c9ba2d67
             const isStreamingThisTab =
               chat.id in cache ||
               (isChatTab(activeTab) && chat.id === activeTab.id && isStreaming);
