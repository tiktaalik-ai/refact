--- conflicted
+++ resolved
@@ -4,15 +4,10 @@
 initial_messages = [
 {"role": "user", "content":
     # "@workspace definition of DeltaDeltaChatStreamer\n" +
-<<<<<<< HEAD
-    # "@file /home/user/.refact/tmp/unpacked-files/refact-lsp/src/scratchpads/chat_utils_deltadelta.rs\n" +
+    #"@file /home/user/.refact/tmp/unpacked-files/refact-lsp/src/scratchpads/chat_utils_deltadelta.rs\n" +
+    # "@file chat_utils_deltadelta.rs\n" +
     # "@definition DeltaDeltaChatStreamer\n" +
     "@definition response_n_choices\n" +
-=======
-    #"@file /home/user/.refact/tmp/unpacked-files/refact-lsp/src/scratchpads/chat_utils_deltadelta.rs\n" +
-    "@file chat_utils_deltadelta.rs\n" +
-    # "@definition DeltaDeltaChatStreamer\n" +
->>>>>>> 992b031d
     "summarize the code in one paragraph"
 },
 ]
