--- conflicted
+++ resolved
@@ -91,12 +91,9 @@
     "js-cookie": "^3.0.5",
     "jsdom": "^23.0.1",
     "lint-staged": ">=10",
-<<<<<<< HEAD
     "msw": "^2.3.4",
-=======
     "lodash.groupby": "^4.6.0",
     "lodash.isequal": "^4.5.0",
->>>>>>> 571d8c1f
     "prettier": "3.1.1",
     "react": "^18.2.0",
     "react-dom": "^18.2.0",
