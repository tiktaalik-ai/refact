--- conflicted
+++ resolved
@@ -1,10 +1,6 @@
 {
   "name": "refact-chat-js",
-<<<<<<< HEAD
-  "version": "2.0.5-alpha.5",
-=======
   "version": "2.0.5",
->>>>>>> 6e08a387
   "type": "module",
   "license": "BSD-3-Clause",
   "files": [
